#include <stdio.h>

class Task {
public:
    int id;
    Task *next;
    enum {
        TASK_TYPE_1,
        TASK_TYPE_2
    } type;
    // This struct is anonymous b/c it does not have a name
    // and it is not unnamed class.
    // Anonymous classes are a GNU extension.
    struct {
      int y;
    };
    // This struct is an unnamed class see [class.pre]p1
    // http://eel.is/c++draft/class#pre-1.sentence-6
    struct {
      int x;
    } my_type_is_nameless;
    struct name {
      int x;
      enum E : int {} e;
      enum E2 {} e2;
    } my_type_is_named;
    enum E : unsigned char {} e;
    union U {
    } u;
    Task(int i, Task *n):
        id(i),
        next(n),
        type(TASK_TYPE_1)
    {}
};

<<<<<<< HEAD
template <unsigned Value>
struct PointerInfo {
=======
template <unsigned Value> struct PointerInfo {
>>>>>>> 3f0404aa
  enum Masks1 { pointer_mask };
  enum class Masks2 { pointer_mask };
};

template <unsigned Value, typename InfoType = PointerInfo<Value>>
struct Pointer {};

enum EnumType {};
enum class ScopedEnumType {};
enum class EnumUChar : unsigned char {};

int main (int argc, char const *argv[])
{
    Task *task_head = new Task(-1, NULL);
    Task *task1 = new Task(1, NULL);
    Task *task2 = new Task(2, NULL);
    Task *task3 = new Task(3, NULL); // Orphaned.
    Task *task4 = new Task(4, NULL);
    Task *task5 = new Task(5, NULL);

    task_head->next = task1;
    task1->next = task2;
    task2->next = task4;
    task4->next = task5;

    int total = 0;
    Task *t = task_head;
    while (t != NULL) {
        if (t->id >= 0)
            ++total;
        t = t->next;
    }
    printf("We have a total number of %d tasks\n", total);

    // This corresponds to an empty task list.
    Task *empty_task_head = new Task(-1, NULL);

    typedef int myint;
    myint myint_arr[] = {1, 2, 3};

    EnumType enum_type;
    ScopedEnumType scoped_enum_type;
    EnumUChar scoped_enum_type_uchar;

    Pointer<3> pointer;
    PointerInfo<3>::Masks1 mask1 = PointerInfo<3>::Masks1::pointer_mask;
    PointerInfo<3>::Masks2 mask2 = PointerInfo<3>::Masks2::pointer_mask;

    return 0; // Break at this line
}<|MERGE_RESOLUTION|>--- conflicted
+++ resolved
@@ -34,12 +34,7 @@
     {}
 };
 
-<<<<<<< HEAD
-template <unsigned Value>
-struct PointerInfo {
-=======
 template <unsigned Value> struct PointerInfo {
->>>>>>> 3f0404aa
   enum Masks1 { pointer_mask };
   enum class Masks2 { pointer_mask };
 };
