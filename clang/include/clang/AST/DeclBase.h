//===- DeclBase.h - Base Classes for representing declarations --*- C++ -*-===//
//
// Part of the LLVM Project, under the Apache License v2.0 with LLVM Exceptions.
// See https://llvm.org/LICENSE.txt for license information.
// SPDX-License-Identifier: Apache-2.0 WITH LLVM-exception
//
//===----------------------------------------------------------------------===//
//
//  This file defines the Decl and DeclContext interfaces.
//
//===----------------------------------------------------------------------===//

#ifndef LLVM_CLANG_AST_DECLBASE_H
#define LLVM_CLANG_AST_DECLBASE_H

#include "clang/AST/ASTDumperUtils.h"
#include "clang/AST/AttrIterator.h"
#include "clang/AST/DeclarationName.h"
#include "clang/AST/SelectorLocationsKind.h"
#include "clang/Basic/IdentifierTable.h"
#include "clang/Basic/LLVM.h"
#include "clang/Basic/LangOptions.h"
#include "clang/Basic/SourceLocation.h"
#include "clang/Basic/Specifiers.h"
#include "llvm/ADT/ArrayRef.h"
#include "llvm/ADT/PointerIntPair.h"
#include "llvm/ADT/PointerUnion.h"
#include "llvm/ADT/iterator.h"
#include "llvm/ADT/iterator_range.h"
#include "llvm/Support/Casting.h"
#include "llvm/Support/Compiler.h"
#include "llvm/Support/PrettyStackTrace.h"
#include "llvm/Support/VersionTuple.h"
#include <algorithm>
#include <cassert>
#include <cstddef>
#include <iterator>
#include <string>
#include <type_traits>
#include <utility>

namespace clang {

class ASTContext;
class ASTMutationListener;
class Attr;
class BlockDecl;
class DeclContext;
class ExternalSourceSymbolAttr;
class FunctionDecl;
class FunctionType;
class IdentifierInfo;
enum class Linkage : unsigned char;
class LinkageSpecDecl;
class Module;
class NamedDecl;
class ObjCContainerDecl;
class ObjCMethodDecl;
struct PrintingPolicy;
class RecordDecl;
class SourceManager;
class Stmt;
class StoredDeclsMap;
class TemplateDecl;
class TemplateParameterList;
class TranslationUnitDecl;
class UsingDirectiveDecl;

/// Captures the result of checking the availability of a
/// declaration.
enum AvailabilityResult {
  AR_Available = 0,
  AR_NotYetIntroduced,
  AR_Deprecated,
  AR_Unavailable
};

/// Decl - This represents one declaration (or definition), e.g. a variable,
/// typedef, function, struct, etc.
///
/// Note: There are objects tacked on before the *beginning* of Decl
/// (and its subclasses) in its Decl::operator new(). Proper alignment
/// of all subclasses (not requiring more than the alignment of Decl) is
/// asserted in DeclBase.cpp.
class alignas(8) Decl {
public:
  /// Lists the kind of concrete classes of Decl.
  enum Kind {
#define DECL(DERIVED, BASE) DERIVED,
#define ABSTRACT_DECL(DECL)
#define DECL_RANGE(BASE, START, END) \
        first##BASE = START, last##BASE = END,
#define LAST_DECL_RANGE(BASE, START, END) \
        first##BASE = START, last##BASE = END
#include "clang/AST/DeclNodes.inc"
  };

  /// A placeholder type used to construct an empty shell of a
  /// decl-derived type that will be filled in later (e.g., by some
  /// deserialization method).
  struct EmptyShell {};

  /// IdentifierNamespace - The different namespaces in which
  /// declarations may appear.  According to C99 6.2.3, there are
  /// four namespaces, labels, tags, members and ordinary
  /// identifiers.  C++ describes lookup completely differently:
  /// certain lookups merely "ignore" certain kinds of declarations,
  /// usually based on whether the declaration is of a type, etc.
  ///
  /// These are meant as bitmasks, so that searches in
  /// C++ can look into the "tag" namespace during ordinary lookup.
  ///
  /// Decl currently provides 15 bits of IDNS bits.
  enum IdentifierNamespace {
    /// Labels, declared with 'x:' and referenced with 'goto x'.
    IDNS_Label               = 0x0001,

    /// Tags, declared with 'struct foo;' and referenced with
    /// 'struct foo'.  All tags are also types.  This is what
    /// elaborated-type-specifiers look for in C.
    /// This also contains names that conflict with tags in the
    /// same scope but that are otherwise ordinary names (non-type
    /// template parameters and indirect field declarations).
    IDNS_Tag                 = 0x0002,

    /// Types, declared with 'struct foo', typedefs, etc.
    /// This is what elaborated-type-specifiers look for in C++,
    /// but note that it's ill-formed to find a non-tag.
    IDNS_Type                = 0x0004,

    /// Members, declared with object declarations within tag
    /// definitions.  In C, these can only be found by "qualified"
    /// lookup in member expressions.  In C++, they're found by
    /// normal lookup.
    IDNS_Member              = 0x0008,

    /// Namespaces, declared with 'namespace foo {}'.
    /// Lookup for nested-name-specifiers find these.
    IDNS_Namespace           = 0x0010,

    /// Ordinary names.  In C, everything that's not a label, tag,
    /// member, or function-local extern ends up here.
    IDNS_Ordinary            = 0x0020,

    /// Objective C \@protocol.
    IDNS_ObjCProtocol        = 0x0040,

    /// This declaration is a friend function.  A friend function
    /// declaration is always in this namespace but may also be in
    /// IDNS_Ordinary if it was previously declared.
    IDNS_OrdinaryFriend      = 0x0080,

    /// This declaration is a friend class.  A friend class
    /// declaration is always in this namespace but may also be in
    /// IDNS_Tag|IDNS_Type if it was previously declared.
    IDNS_TagFriend           = 0x0100,

    /// This declaration is a using declaration.  A using declaration
    /// *introduces* a number of other declarations into the current
    /// scope, and those declarations use the IDNS of their targets,
    /// but the actual using declarations go in this namespace.
    IDNS_Using               = 0x0200,

    /// This declaration is a C++ operator declared in a non-class
    /// context.  All such operators are also in IDNS_Ordinary.
    /// C++ lexical operator lookup looks for these.
    IDNS_NonMemberOperator   = 0x0400,

    /// This declaration is a function-local extern declaration of a
    /// variable or function. This may also be IDNS_Ordinary if it
    /// has been declared outside any function. These act mostly like
    /// invisible friend declarations, but are also visible to unqualified
    /// lookup within the scope of the declaring function.
    IDNS_LocalExtern         = 0x0800,

    /// This declaration is an OpenMP user defined reduction construction.
    IDNS_OMPReduction        = 0x1000,

    /// This declaration is an OpenMP user defined mapper.
    IDNS_OMPMapper           = 0x2000,
  };

  /// ObjCDeclQualifier - 'Qualifiers' written next to the return and
  /// parameter types in method declarations.  Other than remembering
  /// them and mangling them into the method's signature string, these
  /// are ignored by the compiler; they are consumed by certain
  /// remote-messaging frameworks.
  ///
  /// in, inout, and out are mutually exclusive and apply only to
  /// method parameters.  bycopy and byref are mutually exclusive and
  /// apply only to method parameters (?).  oneway applies only to
  /// results.  All of these expect their corresponding parameter to
  /// have a particular type.  None of this is currently enforced by
  /// clang.
  ///
  /// This should be kept in sync with ObjCDeclSpec::ObjCDeclQualifier.
  enum ObjCDeclQualifier {
    OBJC_TQ_None = 0x0,
    OBJC_TQ_In = 0x1,
    OBJC_TQ_Inout = 0x2,
    OBJC_TQ_Out = 0x4,
    OBJC_TQ_Bycopy = 0x8,
    OBJC_TQ_Byref = 0x10,
    OBJC_TQ_Oneway = 0x20,

    /// The nullability qualifier is set when the nullability of the
    /// result or parameter was expressed via a context-sensitive
    /// keyword.
    OBJC_TQ_CSNullability = 0x40
  };

  /// The kind of ownership a declaration has, for visibility purposes.
  /// This enumeration is designed such that higher values represent higher
  /// levels of name hiding.
  enum class ModuleOwnershipKind : unsigned char {
    /// This declaration is not owned by a module.
    Unowned,

    /// This declaration has an owning module, but is globally visible
    /// (typically because its owning module is visible and we know that
    /// modules cannot later become hidden in this compilation).
    /// After serialization and deserialization, this will be converted
    /// to VisibleWhenImported.
    Visible,

    /// This declaration has an owning module, and is visible when that
    /// module is imported.
    VisibleWhenImported,

    /// This declaration has an owning module, and is visible to lookups
    /// that occurs within that module. And it is reachable in other module
    /// when the owning module is transitively imported.
    ReachableWhenImported,

    /// This declaration has an owning module, but is only visible to
    /// lookups that occur within that module.
    /// The discarded declarations in global module fragment belongs
    /// to this group too.
    ModulePrivate
  };

protected:
  /// The next declaration within the same lexical
  /// DeclContext. These pointers form the linked list that is
  /// traversed via DeclContext's decls_begin()/decls_end().
  ///
  /// The extra three bits are used for the ModuleOwnershipKind.
  llvm::PointerIntPair<Decl *, 3, ModuleOwnershipKind> NextInContextAndBits;

private:
  friend class DeclContext;

  struct MultipleDC {
    DeclContext *SemanticDC;
    DeclContext *LexicalDC;
  };

  /// DeclCtx - Holds either a DeclContext* or a MultipleDC*.
  /// For declarations that don't contain C++ scope specifiers, it contains
  /// the DeclContext where the Decl was declared.
  /// For declarations with C++ scope specifiers, it contains a MultipleDC*
  /// with the context where it semantically belongs (SemanticDC) and the
  /// context where it was lexically declared (LexicalDC).
  /// e.g.:
  ///
  ///   namespace A {
  ///      void f(); // SemanticDC == LexicalDC == 'namespace A'
  ///   }
  ///   void A::f(); // SemanticDC == namespace 'A'
  ///                // LexicalDC == global namespace
  llvm::PointerUnion<DeclContext*, MultipleDC*> DeclCtx;

  bool isInSemaDC() const { return DeclCtx.is<DeclContext*>(); }
  bool isOutOfSemaDC() const { return DeclCtx.is<MultipleDC*>(); }

  MultipleDC *getMultipleDC() const {
    return DeclCtx.get<MultipleDC*>();
  }

  DeclContext *getSemanticDC() const {
    return DeclCtx.get<DeclContext*>();
  }

  /// Loc - The location of this decl.
  SourceLocation Loc;

  /// DeclKind - This indicates which class this is.
  LLVM_PREFERRED_TYPE(Kind)
  unsigned DeclKind : 7;

  /// InvalidDecl - This indicates a semantic error occurred.
  LLVM_PREFERRED_TYPE(bool)
  unsigned InvalidDecl :  1;

  /// HasAttrs - This indicates whether the decl has attributes or not.
  LLVM_PREFERRED_TYPE(bool)
  unsigned HasAttrs : 1;

  /// Implicit - Whether this declaration was implicitly generated by
  /// the implementation rather than explicitly written by the user.
  LLVM_PREFERRED_TYPE(bool)
  unsigned Implicit : 1;

  /// Whether this declaration was "used", meaning that a definition is
  /// required.
  LLVM_PREFERRED_TYPE(bool)
  unsigned Used : 1;

  /// Whether this declaration was "referenced".
  /// The difference with 'Used' is whether the reference appears in a
  /// evaluated context or not, e.g. functions used in uninstantiated templates
  /// are regarded as "referenced" but not "used".
  LLVM_PREFERRED_TYPE(bool)
  unsigned Referenced : 1;

  /// Whether this declaration is a top-level declaration (function,
  /// global variable, etc.) that is lexically inside an objc container
  /// definition.
  LLVM_PREFERRED_TYPE(bool)
  unsigned TopLevelDeclInObjCContainer : 1;

  /// Whether statistic collection is enabled.
  static bool StatisticsEnabled;

protected:
  friend class ASTDeclReader;
  friend class ASTDeclWriter;
  friend class ASTNodeImporter;
  friend class ASTReader;
  friend class CXXClassMemberWrapper;
  friend class LinkageComputer;
  friend class RecordDecl;
  template<typename decl_type> friend class Redeclarable;

  /// Access - Used by C++ decls for the access specifier.
  // NOTE: VC++ treats enums as signed, avoid using the AccessSpecifier enum
  LLVM_PREFERRED_TYPE(AccessSpecifier)
  unsigned Access : 2;

  /// Whether this declaration was loaded from an AST file.
  LLVM_PREFERRED_TYPE(bool)
  unsigned FromASTFile : 1;

  /// IdentifierNamespace - This specifies what IDNS_* namespace this lives in.
  LLVM_PREFERRED_TYPE(IdentifierNamespace)
  unsigned IdentifierNamespace : 14;

  /// If 0, we have not computed the linkage of this declaration.
  LLVM_PREFERRED_TYPE(Linkage)
  mutable unsigned CacheValidAndLinkage : 3;

  /// Allocate memory for a deserialized declaration.
  ///
  /// This routine must be used to allocate memory for any declaration that is
  /// deserialized from a module file.
  ///
  /// \param Size The size of the allocated object.
  /// \param Ctx The context in which we will allocate memory.
  /// \param ID The global ID of the deserialized declaration.
  /// \param Extra The amount of extra space to allocate after the object.
  void *operator new(std::size_t Size, const ASTContext &Ctx, unsigned ID,
                     std::size_t Extra = 0);

  /// Allocate memory for a non-deserialized declaration.
  void *operator new(std::size_t Size, const ASTContext &Ctx,
                     DeclContext *Parent, std::size_t Extra = 0);

private:
  bool AccessDeclContextCheck() const;

  /// Get the module ownership kind to use for a local lexical child of \p DC,
  /// which may be either a local or (rarely) an imported declaration.
  static ModuleOwnershipKind getModuleOwnershipKindForChildOf(DeclContext *DC) {
    if (DC) {
      auto *D = cast<Decl>(DC);
      auto MOK = D->getModuleOwnershipKind();
      if (MOK != ModuleOwnershipKind::Unowned &&
          (!D->isFromASTFile() || D->hasLocalOwningModuleStorage()))
        return MOK;
      // If D is not local and we have no local module storage, then we don't
      // need to track module ownership at all.
    }
    return ModuleOwnershipKind::Unowned;
  }

public:
  Decl() = delete;
  Decl(const Decl&) = delete;
  Decl(Decl &&) = delete;
  Decl &operator=(const Decl&) = delete;
  Decl &operator=(Decl&&) = delete;

protected:
  Decl(Kind DK, DeclContext *DC, SourceLocation L)
      : NextInContextAndBits(nullptr, getModuleOwnershipKindForChildOf(DC)),
        DeclCtx(DC), Loc(L), DeclKind(DK), InvalidDecl(false), HasAttrs(false),
        Implicit(false), Used(false), Referenced(false),
        TopLevelDeclInObjCContainer(false), Access(AS_none), FromASTFile(0),
        IdentifierNamespace(getIdentifierNamespaceForKind(DK)),
        CacheValidAndLinkage(llvm::to_underlying(Linkage::Invalid)) {
    if (StatisticsEnabled) add(DK);
  }

  Decl(Kind DK, EmptyShell Empty)
      : DeclKind(DK), InvalidDecl(false), HasAttrs(false), Implicit(false),
        Used(false), Referenced(false), TopLevelDeclInObjCContainer(false),
        Access(AS_none), FromASTFile(0),
        IdentifierNamespace(getIdentifierNamespaceForKind(DK)),
        CacheValidAndLinkage(llvm::to_underlying(Linkage::Invalid)) {
    if (StatisticsEnabled) add(DK);
  }

  virtual ~Decl();

  /// Update a potentially out-of-date declaration.
  void updateOutOfDate(IdentifierInfo &II) const;

  Linkage getCachedLinkage() const {
    return static_cast<Linkage>(CacheValidAndLinkage);
  }

  void setCachedLinkage(Linkage L) const {
    CacheValidAndLinkage = llvm::to_underlying(L);
  }

  bool hasCachedLinkage() const {
    return CacheValidAndLinkage;
  }

public:
  /// Source range that this declaration covers.
  virtual SourceRange getSourceRange() const LLVM_READONLY {
    return SourceRange(getLocation(), getLocation());
  }

  SourceLocation getBeginLoc() const LLVM_READONLY {
    return getSourceRange().getBegin();
  }

  SourceLocation getEndLoc() const LLVM_READONLY {
    return getSourceRange().getEnd();
  }

  SourceLocation getLocation() const { return Loc; }
  void setLocation(SourceLocation L) { Loc = L; }

  Kind getKind() const { return static_cast<Kind>(DeclKind); }
  const char *getDeclKindName() const;

  Decl *getNextDeclInContext() { return NextInContextAndBits.getPointer(); }
  const Decl *getNextDeclInContext() const {return NextInContextAndBits.getPointer();}

  DeclContext *getDeclContext() {
    if (isInSemaDC())
      return getSemanticDC();
    return getMultipleDC()->SemanticDC;
  }
  const DeclContext *getDeclContext() const {
    return const_cast<Decl*>(this)->getDeclContext();
  }

  /// Return the non transparent context.
  /// See the comment of `DeclContext::isTransparentContext()` for the
  /// definition of transparent context.
  DeclContext *getNonTransparentDeclContext();
  const DeclContext *getNonTransparentDeclContext() const {
    return const_cast<Decl *>(this)->getNonTransparentDeclContext();
  }

  /// Find the innermost non-closure ancestor of this declaration,
  /// walking up through blocks, lambdas, etc.  If that ancestor is
  /// not a code context (!isFunctionOrMethod()), returns null.
  ///
  /// A declaration may be its own non-closure context.
  Decl *getNonClosureContext();
  const Decl *getNonClosureContext() const {
    return const_cast<Decl*>(this)->getNonClosureContext();
  }

  TranslationUnitDecl *getTranslationUnitDecl();
  const TranslationUnitDecl *getTranslationUnitDecl() const {
    return const_cast<Decl*>(this)->getTranslationUnitDecl();
  }

  bool isInAnonymousNamespace() const;

  bool isInStdNamespace() const;

  // Return true if this is a FileContext Decl.
  bool isFileContextDecl() const;

  /// Whether it resembles a flexible array member. This is a static member
  /// because we want to be able to call it with a nullptr. That allows us to
  /// perform non-Decl specific checks based on the object's type and strict
  /// flex array level.
  static bool isFlexibleArrayMemberLike(
      ASTContext &Context, const Decl *D, QualType Ty,
      LangOptions::StrictFlexArraysLevelKind StrictFlexArraysLevel,
      bool IgnoreTemplateOrMacroSubstitution);

  ASTContext &getASTContext() const LLVM_READONLY;

  /// Helper to get the language options from the ASTContext.
  /// Defined out of line to avoid depending on ASTContext.h.
  const LangOptions &getLangOpts() const LLVM_READONLY;

  void setAccess(AccessSpecifier AS) {
    Access = AS;
    assert(AccessDeclContextCheck());
  }

  AccessSpecifier getAccess() const {
    assert(AccessDeclContextCheck());
    return AccessSpecifier(Access);
  }

  /// Retrieve the access specifier for this declaration, even though
  /// it may not yet have been properly set.
  AccessSpecifier getAccessUnsafe() const {
    return AccessSpecifier(Access);
  }

  bool hasAttrs() const { return HasAttrs; }

  void setAttrs(const AttrVec& Attrs) {
    return setAttrsImpl(Attrs, getASTContext());
  }

  AttrVec &getAttrs() {
    return const_cast<AttrVec&>(const_cast<const Decl*>(this)->getAttrs());
  }

  const AttrVec &getAttrs() const;
  void dropAttrs();
  void addAttr(Attr *A);

  using attr_iterator = AttrVec::const_iterator;
  using attr_range = llvm::iterator_range<attr_iterator>;

  attr_range attrs() const {
    return attr_range(attr_begin(), attr_end());
  }

  attr_iterator attr_begin() const {
    return hasAttrs() ? getAttrs().begin() : nullptr;
  }
  attr_iterator attr_end() const {
    return hasAttrs() ? getAttrs().end() : nullptr;
  }

  template <typename T>
  void dropAttr() {
    if (!HasAttrs) return;

    AttrVec &Vec = getAttrs();
    llvm::erase_if(Vec, [](Attr *A) { return isa<T>(A); });

    if (Vec.empty())
      HasAttrs = false;
  }

  template <typename T>
  llvm::iterator_range<specific_attr_iterator<T>> specific_attrs() const {
    return llvm::make_range(specific_attr_begin<T>(), specific_attr_end<T>());
  }

  template <typename T>
  specific_attr_iterator<T> specific_attr_begin() const {
    return specific_attr_iterator<T>(attr_begin());
  }

  template <typename T>
  specific_attr_iterator<T> specific_attr_end() const {
    return specific_attr_iterator<T>(attr_end());
  }

  template<typename T> T *getAttr() const {
    return hasAttrs() ? getSpecificAttr<T>(getAttrs()) : nullptr;
  }

  template<typename T> bool hasAttr() const {
    return hasAttrs() && hasSpecificAttr<T>(getAttrs());
  }

  /// getMaxAlignment - return the maximum alignment specified by attributes
  /// on this decl, 0 if there are none.
  unsigned getMaxAlignment() const;

  /// setInvalidDecl - Indicates the Decl had a semantic error. This
  /// allows for graceful error recovery.
  void setInvalidDecl(bool Invalid = true);
  bool isInvalidDecl() const { return (bool) InvalidDecl; }

  /// isImplicit - Indicates whether the declaration was implicitly
  /// generated by the implementation. If false, this declaration
  /// was written explicitly in the source code.
  bool isImplicit() const { return Implicit; }
  void setImplicit(bool I = true) { Implicit = I; }

  /// Whether *any* (re-)declaration of the entity was used, meaning that
  /// a definition is required.
  ///
  /// \param CheckUsedAttr When true, also consider the "used" attribute
  /// (in addition to the "used" bit set by \c setUsed()) when determining
  /// whether the function is used.
  bool isUsed(bool CheckUsedAttr = true) const;

  /// Set whether the declaration is used, in the sense of odr-use.
  ///
  /// This should only be used immediately after creating a declaration.
  /// It intentionally doesn't notify any listeners.
  void setIsUsed() { getCanonicalDecl()->Used = true; }

  /// Mark the declaration used, in the sense of odr-use.
  ///
  /// This notifies any mutation listeners in addition to setting a bit
  /// indicating the declaration is used.
  void markUsed(ASTContext &C);

  /// Whether any declaration of this entity was referenced.
  bool isReferenced() const;

  /// Whether this declaration was referenced. This should not be relied
  /// upon for anything other than debugging.
  bool isThisDeclarationReferenced() const { return Referenced; }

  void setReferenced(bool R = true) { Referenced = R; }

  /// Whether this declaration is a top-level declaration (function,
  /// global variable, etc.) that is lexically inside an objc container
  /// definition.
  bool isTopLevelDeclInObjCContainer() const {
    return TopLevelDeclInObjCContainer;
  }

  void setTopLevelDeclInObjCContainer(bool V = true) {
    TopLevelDeclInObjCContainer = V;
  }

  /// Looks on this and related declarations for an applicable
  /// external source symbol attribute.
  ExternalSourceSymbolAttr *getExternalSourceSymbolAttr() const;

  /// Whether this declaration was marked as being private to the
  /// module in which it was defined.
  bool isModulePrivate() const {
    return getModuleOwnershipKind() == ModuleOwnershipKind::ModulePrivate;
  }

  /// Whether this declaration was exported in a lexical context.
  /// e.g.:
  ///
  ///   export namespace A {
  ///      void f1();        // isInExportDeclContext() == true
  ///   }
  ///   void A::f1();        // isInExportDeclContext() == false
  ///
  ///   namespace B {
  ///      void f2();        // isInExportDeclContext() == false
  ///   }
  ///   export void B::f2(); // isInExportDeclContext() == true
  bool isInExportDeclContext() const;

  bool isInvisibleOutsideTheOwningModule() const {
    return getModuleOwnershipKind() > ModuleOwnershipKind::VisibleWhenImported;
  }

  /// Whether this declaration comes from another module unit.
  bool isInAnotherModuleUnit() const;

  /// FIXME: Implement discarding declarations actually in global module
  /// fragment. See [module.global.frag]p3,4 for details.
  bool isDiscardedInGlobalModuleFragment() const { return false; }

  /// Return true if this declaration has an attribute which acts as
  /// definition of the entity, such as 'alias' or 'ifunc'.
  bool hasDefiningAttr() const;

  /// Return this declaration's defining attribute if it has one.
  const Attr *getDefiningAttr() const;

protected:
  /// Specify that this declaration was marked as being private
  /// to the module in which it was defined.
  void setModulePrivate() {
    // The module-private specifier has no effect on unowned declarations.
    // FIXME: We should track this in some way for source fidelity.
    if (getModuleOwnershipKind() == ModuleOwnershipKind::Unowned)
      return;
    setModuleOwnershipKind(ModuleOwnershipKind::ModulePrivate);
  }

public:
  /// Set the FromASTFile flag. This indicates that this declaration
  /// was deserialized and not parsed from source code and enables
  /// features such as module ownership information.
  void setFromASTFile() {
    FromASTFile = true;
  }

  /// Set the owning module ID.  This may only be called for
  /// deserialized Decls.
  void setOwningModuleID(unsigned ID) {
    assert(isFromASTFile() && "Only works on a deserialized declaration");
    *((unsigned*)this - 2) = ID;
  }

public:
  /// Determine the availability of the given declaration.
  ///
  /// This routine will determine the most restrictive availability of
  /// the given declaration (e.g., preferring 'unavailable' to
  /// 'deprecated').
  ///
  /// \param Message If non-NULL and the result is not \c
  /// AR_Available, will be set to a (possibly empty) message
  /// describing why the declaration has not been introduced, is
  /// deprecated, or is unavailable.
  ///
  /// \param EnclosingVersion The version to compare with. If empty, assume the
  /// deployment target version.
  ///
  /// \param RealizedPlatform If non-NULL and the availability result is found
  /// in an available attribute it will set to the platform which is written in
  /// the available attribute.
  AvailabilityResult
  getAvailability(std::string *Message = nullptr,
                  VersionTuple EnclosingVersion = VersionTuple(),
                  StringRef *RealizedPlatform = nullptr) const;

  /// Retrieve the version of the target platform in which this
  /// declaration was introduced.
  ///
  /// \returns An empty version tuple if this declaration has no 'introduced'
  /// availability attributes, or the version tuple that's specified in the
  /// attribute otherwise.
  VersionTuple getVersionIntroduced() const;

  /// Determine whether this declaration is marked 'deprecated'.
  ///
  /// \param Message If non-NULL and the declaration is deprecated,
  /// this will be set to the message describing why the declaration
  /// was deprecated (which may be empty).
  bool isDeprecated(std::string *Message = nullptr) const {
    return getAvailability(Message) == AR_Deprecated;
  }

  /// Determine whether this declaration is marked 'unavailable'.
  ///
  /// \param Message If non-NULL and the declaration is unavailable,
  /// this will be set to the message describing why the declaration
  /// was made unavailable (which may be empty).
  bool isUnavailable(std::string *Message = nullptr) const {
    return getAvailability(Message) == AR_Unavailable;
  }

  /// Determine whether this is a weak-imported symbol.
  ///
  /// Weak-imported symbols are typically marked with the
  /// 'weak_import' attribute, but may also be marked with an
  /// 'availability' attribute where we're targing a platform prior to
  /// the introduction of this feature.
  bool isWeakImported() const;

  /// Determines whether this symbol can be weak-imported,
  /// e.g., whether it would be well-formed to add the weak_import
  /// attribute.
  ///
  /// \param IsDefinition Set to \c true to indicate that this
  /// declaration cannot be weak-imported because it has a definition.
  bool canBeWeakImported(bool &IsDefinition) const;

  /// Determine whether this declaration came from an AST file (such as
  /// a precompiled header or module) rather than having been parsed.
  bool isFromASTFile() const { return FromASTFile; }

  /// Retrieve the global declaration ID associated with this
  /// declaration, which specifies where this Decl was loaded from.
  unsigned getGlobalID() const {
    if (isFromASTFile())
      return *((const unsigned*)this - 1);
    return 0;
  }

  /// Retrieve the global ID of the module that owns this particular
  /// declaration.
  unsigned getOwningModuleID() const {
    if (isFromASTFile())
      return *((const unsigned*)this - 2);
    return 0;
  }

private:
  Module *getOwningModuleSlow() const;

protected:
  bool hasLocalOwningModuleStorage() const;

public:
  /// Get the imported owning module, if this decl is from an imported
  /// (non-local) module.
  Module *getImportedOwningModule() const {
    if (!isFromASTFile() || !hasOwningModule())
      return nullptr;

    return getOwningModuleSlow();
  }

  /// Get the local owning module, if known. Returns nullptr if owner is
  /// not yet known or declaration is not from a module.
  Module *getLocalOwningModule() const {
    if (isFromASTFile() || !hasOwningModule())
      return nullptr;

    assert(hasLocalOwningModuleStorage() &&
           "owned local decl but no local module storage");
    return reinterpret_cast<Module *const *>(this)[-1];
  }
  void setLocalOwningModule(Module *M) {
    assert(!isFromASTFile() && hasOwningModule() &&
           hasLocalOwningModuleStorage() &&
           "should not have a cached owning module");
    reinterpret_cast<Module **>(this)[-1] = M;
  }

  /// Is this declaration owned by some module?
  bool hasOwningModule() const {
    return getModuleOwnershipKind() != ModuleOwnershipKind::Unowned;
  }

  /// Get the module that owns this declaration (for visibility purposes).
  Module *getOwningModule() const {
    return isFromASTFile() ? getImportedOwningModule() : getLocalOwningModule();
  }

  /// Get the module that owns this declaration for linkage purposes.
  /// There only ever is such a standard C++ module.
  ///
  /// \param IgnoreLinkage Ignore the linkage of the entity; assume that
  /// all declarations in a global module fragment are unowned.
  Module *getOwningModuleForLinkage(bool IgnoreLinkage = false) const;

  /// Determine whether this declaration is definitely visible to name lookup,
  /// independent of whether the owning module is visible.
  /// Note: The declaration may be visible even if this returns \c false if the
  /// owning module is visible within the query context. This is a low-level
  /// helper function; most code should be calling Sema::isVisible() instead.
  bool isUnconditionallyVisible() const {
    return (int)getModuleOwnershipKind() <= (int)ModuleOwnershipKind::Visible;
  }

  bool isReachable() const {
    return (int)getModuleOwnershipKind() <=
           (int)ModuleOwnershipKind::ReachableWhenImported;
  }

  /// Set that this declaration is globally visible, even if it came from a
  /// module that is not visible.
  void setVisibleDespiteOwningModule() {
    if (!isUnconditionallyVisible())
      setModuleOwnershipKind(ModuleOwnershipKind::Visible);
  }

  /// Get the kind of module ownership for this declaration.
  ModuleOwnershipKind getModuleOwnershipKind() const {
    return NextInContextAndBits.getInt();
  }

  /// Set whether this declaration is hidden from name lookup.
  void setModuleOwnershipKind(ModuleOwnershipKind MOK) {
    assert(!(getModuleOwnershipKind() == ModuleOwnershipKind::Unowned &&
             MOK != ModuleOwnershipKind::Unowned && !isFromASTFile() &&
             !hasLocalOwningModuleStorage()) &&
           "no storage available for owning module for this declaration");
    NextInContextAndBits.setInt(MOK);
  }

  unsigned getIdentifierNamespace() const {
    return IdentifierNamespace;
  }

  bool isInIdentifierNamespace(unsigned NS) const {
    return getIdentifierNamespace() & NS;
  }

  static unsigned getIdentifierNamespaceForKind(Kind DK);

  bool hasTagIdentifierNamespace() const {
    return isTagIdentifierNamespace(getIdentifierNamespace());
  }

  static bool isTagIdentifierNamespace(unsigned NS) {
    // TagDecls have Tag and Type set and may also have TagFriend.
    return (NS & ~IDNS_TagFriend) == (IDNS_Tag | IDNS_Type);
  }

  /// getLexicalDeclContext - The declaration context where this Decl was
  /// lexically declared (LexicalDC). May be different from
  /// getDeclContext() (SemanticDC).
  /// e.g.:
  ///
  ///   namespace A {
  ///      void f(); // SemanticDC == LexicalDC == 'namespace A'
  ///   }
  ///   void A::f(); // SemanticDC == namespace 'A'
  ///                // LexicalDC == global namespace
  DeclContext *getLexicalDeclContext() {
    if (isInSemaDC())
      return getSemanticDC();
    return getMultipleDC()->LexicalDC;
  }
  const DeclContext *getLexicalDeclContext() const {
    return const_cast<Decl*>(this)->getLexicalDeclContext();
  }

  /// Determine whether this declaration is declared out of line (outside its
  /// semantic context).
  virtual bool isOutOfLine() const;

  /// setDeclContext - Set both the semantic and lexical DeclContext
  /// to DC.
  void setDeclContext(DeclContext *DC);

  void setLexicalDeclContext(DeclContext *DC);

  /// Determine whether this declaration is a templated entity (whether it is
  // within the scope of a template parameter).
  bool isTemplated() const;

  /// Determine the number of levels of template parameter surrounding this
  /// declaration.
  unsigned getTemplateDepth() const;

  /// isDefinedOutsideFunctionOrMethod - This predicate returns true if this
  /// scoped decl is defined outside the current function or method.  This is
  /// roughly global variables and functions, but also handles enums (which
  /// could be defined inside or outside a function etc).
  bool isDefinedOutsideFunctionOrMethod() const {
    return getParentFunctionOrMethod() == nullptr;
  }

  /// Determine whether a substitution into this declaration would occur as
  /// part of a substitution into a dependent local scope. Such a substitution
  /// transitively substitutes into all constructs nested within this
  /// declaration.
  ///
  /// This recognizes non-defining declarations as well as members of local
  /// classes and lambdas:
  /// \code
  ///     template<typename T> void foo() { void bar(); }
  ///     template<typename T> void foo2() { class ABC { void bar(); }; }
  ///     template<typename T> inline int x = [](){ return 0; }();
  /// \endcode
  bool isInLocalScopeForInstantiation() const;

  /// If this decl is defined inside a function/method/block it returns
  /// the corresponding DeclContext, otherwise it returns null.
  const DeclContext *
  getParentFunctionOrMethod(bool LexicalParent = false) const;
  DeclContext *getParentFunctionOrMethod(bool LexicalParent = false) {
    return const_cast<DeclContext *>(
        const_cast<const Decl *>(this)->getParentFunctionOrMethod(
            LexicalParent));
  }

  /// Retrieves the "canonical" declaration of the given declaration.
  virtual Decl *getCanonicalDecl() { return this; }
  const Decl *getCanonicalDecl() const {
    return const_cast<Decl*>(this)->getCanonicalDecl();
  }

  /// Whether this particular Decl is a canonical one.
  bool isCanonicalDecl() const { return getCanonicalDecl() == this; }

protected:
  /// Returns the next redeclaration or itself if this is the only decl.
  ///
  /// Decl subclasses that can be redeclared should override this method so that
  /// Decl::redecl_iterator can iterate over them.
  virtual Decl *getNextRedeclarationImpl() { return this; }

  /// Implementation of getPreviousDecl(), to be overridden by any
  /// subclass that has a redeclaration chain.
  virtual Decl *getPreviousDeclImpl() { return nullptr; }

  /// Implementation of getMostRecentDecl(), to be overridden by any
  /// subclass that has a redeclaration chain.
  virtual Decl *getMostRecentDeclImpl() { return this; }

public:
  /// Iterates through all the redeclarations of the same decl.
  class redecl_iterator {
    /// Current - The current declaration.
    Decl *Current = nullptr;
    Decl *Starter;

  public:
    using value_type = Decl *;
    using reference = const value_type &;
    using pointer = const value_type *;
    using iterator_category = std::forward_iterator_tag;
    using difference_type = std::ptrdiff_t;

    redecl_iterator() = default;
    explicit redecl_iterator(Decl *C) : Current(C), Starter(C) {}

    reference operator*() const { return Current; }
    value_type operator->() const { return Current; }

    redecl_iterator& operator++() {
      assert(Current && "Advancing while iterator has reached end");
      // Get either previous decl or latest decl.
      Decl *Next = Current->getNextRedeclarationImpl();
      assert(Next && "Should return next redeclaration or itself, never null!");
      Current = (Next != Starter) ? Next : nullptr;
      return *this;
    }

    redecl_iterator operator++(int) {
      redecl_iterator tmp(*this);
      ++(*this);
      return tmp;
    }

    friend bool operator==(redecl_iterator x, redecl_iterator y) {
      return x.Current == y.Current;
    }

    friend bool operator!=(redecl_iterator x, redecl_iterator y) {
      return x.Current != y.Current;
    }
  };

  using redecl_range = llvm::iterator_range<redecl_iterator>;

  /// Returns an iterator range for all the redeclarations of the same
  /// decl. It will iterate at least once (when this decl is the only one).
  redecl_range redecls() const {
    return redecl_range(redecls_begin(), redecls_end());
  }

  redecl_iterator redecls_begin() const {
    return redecl_iterator(const_cast<Decl *>(this));
  }

  redecl_iterator redecls_end() const { return redecl_iterator(); }

  /// Retrieve the previous declaration that declares the same entity
  /// as this declaration, or NULL if there is no previous declaration.
  Decl *getPreviousDecl() { return getPreviousDeclImpl(); }

  /// Retrieve the previous declaration that declares the same entity
  /// as this declaration, or NULL if there is no previous declaration.
  const Decl *getPreviousDecl() const {
    return const_cast<Decl *>(this)->getPreviousDeclImpl();
  }

  /// True if this is the first declaration in its redeclaration chain.
  bool isFirstDecl() const {
    return getPreviousDecl() == nullptr;
  }

  /// Retrieve the most recent declaration that declares the same entity
  /// as this declaration (which may be this declaration).
  Decl *getMostRecentDecl() { return getMostRecentDeclImpl(); }

  /// Retrieve the most recent declaration that declares the same entity
  /// as this declaration (which may be this declaration).
  const Decl *getMostRecentDecl() const {
    return const_cast<Decl *>(this)->getMostRecentDeclImpl();
  }

  /// getBody - If this Decl represents a declaration for a body of code,
  ///  such as a function or method definition, this method returns the
  ///  top-level Stmt* of that body.  Otherwise this method returns null.
  virtual Stmt* getBody() const { return nullptr; }

  /// Returns true if this \c Decl represents a declaration for a body of
  /// code, such as a function or method definition.
  /// Note that \c hasBody can also return true if any redeclaration of this
  /// \c Decl represents a declaration for a body of code.
  virtual bool hasBody() const { return getBody() != nullptr; }

  /// getBodyRBrace - Gets the right brace of the body, if a body exists.
  /// This works whether the body is a CompoundStmt or a CXXTryStmt.
  SourceLocation getBodyRBrace() const;

  // global temp stats (until we have a per-module visitor)
  static void add(Kind k);
  static void EnableStatistics();
  static void PrintStats();

  /// isTemplateParameter - Determines whether this declaration is a
  /// template parameter.
  bool isTemplateParameter() const;

  /// isTemplateParameter - Determines whether this declaration is a
  /// template parameter pack.
  bool isTemplateParameterPack() const;

  /// Whether this declaration is a parameter pack.
  bool isParameterPack() const;

  /// returns true if this declaration is a template
  bool isTemplateDecl() const;

  /// Whether this declaration is a function or function template.
  bool isFunctionOrFunctionTemplate() const {
    return (DeclKind >= Decl::firstFunction &&
            DeclKind <= Decl::lastFunction) ||
           DeclKind == FunctionTemplate;
  }

  /// If this is a declaration that describes some template, this
  /// method returns that template declaration.
  ///
  /// Note that this returns nullptr for partial specializations, because they
  /// are not modeled as TemplateDecls. Use getDescribedTemplateParams to handle
  /// those cases.
  TemplateDecl *getDescribedTemplate() const;

  /// If this is a declaration that describes some template or partial
  /// specialization, this returns the corresponding template parameter list.
  const TemplateParameterList *getDescribedTemplateParams() const;

  /// Returns the function itself, or the templated function if this is a
  /// function template.
  FunctionDecl *getAsFunction() LLVM_READONLY;

  const FunctionDecl *getAsFunction() const {
    return const_cast<Decl *>(this)->getAsFunction();
  }

  /// Changes the namespace of this declaration to reflect that it's
  /// a function-local extern declaration.
  ///
  /// These declarations appear in the lexical context of the extern
  /// declaration, but in the semantic context of the enclosing namespace
  /// scope.
  void setLocalExternDecl() {
    Decl *Prev = getPreviousDecl();
    IdentifierNamespace &= ~IDNS_Ordinary;

    // It's OK for the declaration to still have the "invisible friend" flag or
    // the "conflicts with tag declarations in this scope" flag for the outer
    // scope.
    assert((IdentifierNamespace & ~(IDNS_OrdinaryFriend | IDNS_Tag)) == 0 &&
           "namespace is not ordinary");

    IdentifierNamespace |= IDNS_LocalExtern;
    if (Prev && Prev->getIdentifierNamespace() & IDNS_Ordinary)
      IdentifierNamespace |= IDNS_Ordinary;
  }

  /// Determine whether this is a block-scope declaration with linkage.
  /// This will either be a local variable declaration declared 'extern', or a
  /// local function declaration.
  bool isLocalExternDecl() const {
    return IdentifierNamespace & IDNS_LocalExtern;
  }

  /// Changes the namespace of this declaration to reflect that it's
  /// the object of a friend declaration.
  ///
  /// These declarations appear in the lexical context of the friending
  /// class, but in the semantic context of the actual entity.  This property
  /// applies only to a specific decl object;  other redeclarations of the
  /// same entity may not (and probably don't) share this property.
  void setObjectOfFriendDecl(bool PerformFriendInjection = false) {
    unsigned OldNS = IdentifierNamespace;
    assert((OldNS & (IDNS_Tag | IDNS_Ordinary |
                     IDNS_TagFriend | IDNS_OrdinaryFriend |
                     IDNS_LocalExtern | IDNS_NonMemberOperator)) &&
           "namespace includes neither ordinary nor tag");
    assert(!(OldNS & ~(IDNS_Tag | IDNS_Ordinary | IDNS_Type |
                       IDNS_TagFriend | IDNS_OrdinaryFriend |
                       IDNS_LocalExtern | IDNS_NonMemberOperator)) &&
           "namespace includes other than ordinary or tag");

    Decl *Prev = getPreviousDecl();
    IdentifierNamespace &= ~(IDNS_Ordinary | IDNS_Tag | IDNS_Type);

    if (OldNS & (IDNS_Tag | IDNS_TagFriend)) {
      IdentifierNamespace |= IDNS_TagFriend;
      if (PerformFriendInjection ||
          (Prev && Prev->getIdentifierNamespace() & IDNS_Tag))
        IdentifierNamespace |= IDNS_Tag | IDNS_Type;
    }

    if (OldNS & (IDNS_Ordinary | IDNS_OrdinaryFriend |
                 IDNS_LocalExtern | IDNS_NonMemberOperator)) {
      IdentifierNamespace |= IDNS_OrdinaryFriend;
      if (PerformFriendInjection ||
          (Prev && Prev->getIdentifierNamespace() & IDNS_Ordinary))
        IdentifierNamespace |= IDNS_Ordinary;
    }
  }

  /// Clears the namespace of this declaration.
  ///
  /// This is useful if we want this declaration to be available for
  /// redeclaration lookup but otherwise hidden for ordinary name lookups.
  void clearIdentifierNamespace() { IdentifierNamespace = 0; }

  enum FriendObjectKind {
    FOK_None,      ///< Not a friend object.
    FOK_Declared,  ///< A friend of a previously-declared entity.
    FOK_Undeclared ///< A friend of a previously-undeclared entity.
  };

  /// Determines whether this declaration is the object of a
  /// friend declaration and, if so, what kind.
  ///
  /// There is currently no direct way to find the associated FriendDecl.
  FriendObjectKind getFriendObjectKind() const {
    unsigned mask =
        (IdentifierNamespace & (IDNS_TagFriend | IDNS_OrdinaryFriend));
    if (!mask) return FOK_None;
    return (IdentifierNamespace & (IDNS_Tag | IDNS_Ordinary) ? FOK_Declared
                                                             : FOK_Undeclared);
  }

  /// Specifies that this declaration is a C++ overloaded non-member.
  void setNonMemberOperator() {
    assert(getKind() == Function || getKind() == FunctionTemplate);
    assert((IdentifierNamespace & IDNS_Ordinary) &&
           "visible non-member operators should be in ordinary namespace");
    IdentifierNamespace |= IDNS_NonMemberOperator;
  }

  static bool classofKind(Kind K) { return true; }
  static DeclContext *castToDeclContext(const Decl *);
  static Decl *castFromDeclContext(const DeclContext *);

  void print(raw_ostream &Out, unsigned Indentation = 0,
             bool PrintInstantiation = false) const;
  void print(raw_ostream &Out, const PrintingPolicy &Policy,
             unsigned Indentation = 0, bool PrintInstantiation = false) const;
  static void printGroup(Decl** Begin, unsigned NumDecls,
                         raw_ostream &Out, const PrintingPolicy &Policy,
                         unsigned Indentation = 0);

  // Debuggers don't usually respect default arguments.
  void dump() const;

  // Same as dump(), but forces color printing.
  void dumpColor() const;

  void dump(raw_ostream &Out, bool Deserialize = false,
            ASTDumpOutputFormat OutputFormat = ADOF_Default) const;

  /// \return Unique reproducible object identifier
  int64_t getID() const;

  /// Looks through the Decl's underlying type to extract a FunctionType
  /// when possible. Will return null if the type underlying the Decl does not
  /// have a FunctionType.
  const FunctionType *getFunctionType(bool BlocksToo = true) const;

  // Looks through the Decl's underlying type to determine if it's a
  // function pointer type.
  bool isFunctionPointerType() const;

private:
  void setAttrsImpl(const AttrVec& Attrs, ASTContext &Ctx);
  void setDeclContextsImpl(DeclContext *SemaDC, DeclContext *LexicalDC,
                           ASTContext &Ctx);

protected:
  ASTMutationListener *getASTMutationListener() const;
};

/// Determine whether two declarations declare the same entity.
inline bool declaresSameEntity(const Decl *D1, const Decl *D2) {
  if (!D1 || !D2)
    return false;

  if (D1 == D2)
    return true;

  return D1->getCanonicalDecl() == D2->getCanonicalDecl();
}

/// PrettyStackTraceDecl - If a crash occurs, indicate that it happened when
/// doing something to a specific decl.
class PrettyStackTraceDecl : public llvm::PrettyStackTraceEntry {
  const Decl *TheDecl;
  SourceLocation Loc;
  SourceManager &SM;
  const char *Message;

public:
  PrettyStackTraceDecl(const Decl *theDecl, SourceLocation L,
                       SourceManager &sm, const char *Msg)
      : TheDecl(theDecl), Loc(L), SM(sm), Message(Msg) {}

  void print(raw_ostream &OS) const override;
};
} // namespace clang

// Required to determine the layout of the PointerUnion<NamedDecl*> before
// seeing the NamedDecl definition being first used in DeclListNode::operator*.
namespace llvm {
  template <> struct PointerLikeTypeTraits<::clang::NamedDecl *> {
    static inline void *getAsVoidPointer(::clang::NamedDecl *P) { return P; }
    static inline ::clang::NamedDecl *getFromVoidPointer(void *P) {
      return static_cast<::clang::NamedDecl *>(P);
    }
    static constexpr int NumLowBitsAvailable = 3;
  };
}

namespace clang {
/// A list storing NamedDecls in the lookup tables.
class DeclListNode {
  friend class ASTContext; // allocate, deallocate nodes.
  friend class StoredDeclsList;
public:
  using Decls = llvm::PointerUnion<NamedDecl*, DeclListNode*>;
  class iterator {
    friend class DeclContextLookupResult;
    friend class StoredDeclsList;

    Decls Ptr;
    iterator(Decls Node) : Ptr(Node) { }
  public:
    using difference_type = ptrdiff_t;
    using value_type = NamedDecl*;
    using pointer = void;
    using reference = value_type;
    using iterator_category = std::forward_iterator_tag;

    iterator() = default;

    reference operator*() const {
      assert(Ptr && "dereferencing end() iterator");
      if (DeclListNode *CurNode = Ptr.dyn_cast<DeclListNode*>())
        return CurNode->D;
      return Ptr.get<NamedDecl*>();
    }
    void operator->() const { } // Unsupported.
    bool operator==(const iterator &X) const { return Ptr == X.Ptr; }
    bool operator!=(const iterator &X) const { return Ptr != X.Ptr; }
    inline iterator &operator++() { // ++It
      assert(!Ptr.isNull() && "Advancing empty iterator");

      if (DeclListNode *CurNode = Ptr.dyn_cast<DeclListNode*>())
        Ptr = CurNode->Rest;
      else
        Ptr = nullptr;
      return *this;
    }
    iterator operator++(int) { // It++
      iterator temp = *this;
      ++(*this);
      return temp;
    }
    // Enables the pattern for (iterator I =..., E = I.end(); I != E; ++I)
    iterator end() { return iterator(); }
  };
private:
  NamedDecl *D = nullptr;
  Decls Rest = nullptr;
  DeclListNode(NamedDecl *ND) : D(ND) {}
};

/// The results of name lookup within a DeclContext.
class DeclContextLookupResult {
  using Decls = DeclListNode::Decls;

  /// When in collection form, this is what the Data pointer points to.
  Decls Result;

public:
  DeclContextLookupResult() = default;
  DeclContextLookupResult(Decls Result) : Result(Result) {}

  using iterator = DeclListNode::iterator;
  using const_iterator = iterator;
  using reference = iterator::reference;

  iterator begin() { return iterator(Result); }
  iterator end() { return iterator(); }
  const_iterator begin() const {
    return const_cast<DeclContextLookupResult*>(this)->begin();
  }
  const_iterator end() const { return iterator(); }

  bool empty() const { return Result.isNull();  }
  bool isSingleResult() const { return Result.dyn_cast<NamedDecl*>(); }
  reference front() const { return *begin(); }

  // Find the first declaration of the given type in the list. Note that this
  // is not in general the earliest-declared declaration, and should only be
  // used when it's not possible for there to be more than one match or where
  // it doesn't matter which one is found.
  template<class T> T *find_first() const {
    for (auto *D : *this)
      if (T *Decl = dyn_cast<T>(D))
        return Decl;

    return nullptr;
  }
};

/// Only used by CXXDeductionGuideDecl.
enum class DeductionCandidate : unsigned char {
  Normal,
  Copy,
  Aggregate,
};

enum class RecordArgPassingKind;
enum class OMPDeclareReductionInitKind;
enum class ObjCImplementationControl;
enum class LinkageSpecLanguageIDs;

/// DeclContext - This is used only as base class of specific decl types that
/// can act as declaration contexts. These decls are (only the top classes
/// that directly derive from DeclContext are mentioned, not their subclasses):
///
///   TranslationUnitDecl
///   ExternCContext
///   NamespaceDecl
///   TagDecl
///   OMPDeclareReductionDecl
///   OMPDeclareMapperDecl
///   FunctionDecl
///   ObjCMethodDecl
///   ObjCContainerDecl
///   LinkageSpecDecl
///   ExportDecl
///   BlockDecl
///   CapturedDecl
class DeclContext {
  /// For makeDeclVisibleInContextImpl
  friend class ASTDeclReader;
  /// For checking the new bits in the Serialization part.
  friend class ASTDeclWriter;
  /// For reconcileExternalVisibleStorage, CreateStoredDeclsMap,
  /// hasNeedToReconcileExternalVisibleStorage
  friend class ExternalASTSource;
  /// For CreateStoredDeclsMap
  friend class DependentDiagnostic;
  /// For hasNeedToReconcileExternalVisibleStorage,
  /// hasLazyLocalLexicalLookups, hasLazyExternalLexicalLookups
  friend class ASTWriter;

  // We use uint64_t in the bit-fields below since some bit-fields
  // cross the unsigned boundary and this breaks the packing.

  /// Stores the bits used by DeclContext.
  /// If modified NumDeclContextBit, the ctor of DeclContext and the accessor
  /// methods in DeclContext should be updated appropriately.
  class DeclContextBitfields {
    friend class DeclContext;
    /// DeclKind - This indicates which class this is.
    LLVM_PREFERRED_TYPE(Decl::Kind)
    uint64_t DeclKind : 7;

    /// Whether this declaration context also has some external
    /// storage that contains additional declarations that are lexically
    /// part of this context.
    LLVM_PREFERRED_TYPE(bool)
    mutable uint64_t ExternalLexicalStorage : 1;

    /// Whether this declaration context also has some external
    /// storage that contains additional declarations that are visible
    /// in this context.
    LLVM_PREFERRED_TYPE(bool)
    mutable uint64_t ExternalVisibleStorage : 1;

    /// Whether this declaration context has had externally visible
    /// storage added since the last lookup. In this case, \c LookupPtr's
    /// invariant may not hold and needs to be fixed before we perform
    /// another lookup.
    LLVM_PREFERRED_TYPE(bool)
    mutable uint64_t NeedToReconcileExternalVisibleStorage : 1;

    /// If \c true, this context may have local lexical declarations
    /// that are missing from the lookup table.
    LLVM_PREFERRED_TYPE(bool)
    mutable uint64_t HasLazyLocalLexicalLookups : 1;

    /// If \c true, the external source may have lexical declarations
    /// that are missing from the lookup table.
    LLVM_PREFERRED_TYPE(bool)
    mutable uint64_t HasLazyExternalLexicalLookups : 1;

    /// If \c true, lookups should only return identifier from
    /// DeclContext scope (for example TranslationUnit). Used in
    /// LookupQualifiedName()
    LLVM_PREFERRED_TYPE(bool)
    mutable uint64_t UseQualifiedLookup : 1;
  };

  /// Number of bits in DeclContextBitfields.
  enum { NumDeclContextBits = 13 };

  /// Stores the bits used by TagDecl.
  /// If modified NumTagDeclBits and the accessor
  /// methods in TagDecl should be updated appropriately.
  class TagDeclBitfields {
    friend class TagDecl;
    /// For the bits in DeclContextBitfields
    LLVM_PREFERRED_TYPE(DeclContextBitfields)
    uint64_t : NumDeclContextBits;

    /// The TagKind enum.
    LLVM_PREFERRED_TYPE(TagTypeKind)
    uint64_t TagDeclKind : 3;

    /// True if this is a definition ("struct foo {};"), false if it is a
    /// declaration ("struct foo;").  It is not considered a definition
    /// until the definition has been fully processed.
    LLVM_PREFERRED_TYPE(bool)
    uint64_t IsCompleteDefinition : 1;

    /// True if this is currently being defined.
    LLVM_PREFERRED_TYPE(bool)
    uint64_t IsBeingDefined : 1;

    /// True if this tag declaration is "embedded" (i.e., defined or declared
    /// for the very first time) in the syntax of a declarator.
    LLVM_PREFERRED_TYPE(bool)
    uint64_t IsEmbeddedInDeclarator : 1;

    /// True if this tag is free standing, e.g. "struct foo;".
    LLVM_PREFERRED_TYPE(bool)
    uint64_t IsFreeStanding : 1;

    /// Indicates whether it is possible for declarations of this kind
    /// to have an out-of-date definition.
    ///
    /// This option is only enabled when modules are enabled.
    LLVM_PREFERRED_TYPE(bool)
    uint64_t MayHaveOutOfDateDef : 1;

    /// Has the full definition of this type been required by a use somewhere in
    /// the TU.
    LLVM_PREFERRED_TYPE(bool)
    uint64_t IsCompleteDefinitionRequired : 1;

    /// Whether this tag is a definition which was demoted due to
    /// a module merge.
    LLVM_PREFERRED_TYPE(bool)
    uint64_t IsThisDeclarationADemotedDefinition : 1;
  };

  /// Number of inherited and non-inherited bits in TagDeclBitfields.
  enum { NumTagDeclBits = NumDeclContextBits + 10 };

  /// Stores the bits used by EnumDecl.
  /// If modified NumEnumDeclBit and the accessor
  /// methods in EnumDecl should be updated appropriately.
  class EnumDeclBitfields {
    friend class EnumDecl;
    /// For the bits in TagDeclBitfields.
    LLVM_PREFERRED_TYPE(TagDeclBitfields)
    uint64_t : NumTagDeclBits;

    /// Width in bits required to store all the non-negative
    /// enumerators of this enum.
    uint64_t NumPositiveBits : 8;

    /// Width in bits required to store all the negative
    /// enumerators of this enum.
    uint64_t NumNegativeBits : 8;

    /// True if this tag declaration is a scoped enumeration. Only
    /// possible in C++11 mode.
    LLVM_PREFERRED_TYPE(bool)
    uint64_t IsScoped : 1;

    /// If this tag declaration is a scoped enum,
    /// then this is true if the scoped enum was declared using the class
    /// tag, false if it was declared with the struct tag. No meaning is
    /// associated if this tag declaration is not a scoped enum.
    LLVM_PREFERRED_TYPE(bool)
    uint64_t IsScopedUsingClassTag : 1;

    /// True if this is an enumeration with fixed underlying type. Only
    /// possible in C++11, Microsoft extensions, or Objective C mode.
    LLVM_PREFERRED_TYPE(bool)
    uint64_t IsFixed : 1;

    /// True if a valid hash is stored in ODRHash.
    LLVM_PREFERRED_TYPE(bool)
    uint64_t HasODRHash : 1;
  };

  /// Number of inherited and non-inherited bits in EnumDeclBitfields.
  enum { NumEnumDeclBits = NumTagDeclBits + 20 };

  /// Stores the bits used by RecordDecl.
  /// If modified NumRecordDeclBits and the accessor
  /// methods in RecordDecl should be updated appropriately.
  class RecordDeclBitfields {
    friend class RecordDecl;
    /// For the bits in TagDeclBitfields.
    LLVM_PREFERRED_TYPE(TagDeclBitfields)
    uint64_t : NumTagDeclBits;

    /// This is true if this struct ends with a flexible
    /// array member (e.g. int X[]) or if this union contains a struct that does.
    /// If so, this cannot be contained in arrays or other structs as a member.
    LLVM_PREFERRED_TYPE(bool)
    uint64_t HasFlexibleArrayMember : 1;

    /// Whether this is the type of an anonymous struct or union.
    LLVM_PREFERRED_TYPE(bool)
    uint64_t AnonymousStructOrUnion : 1;

    /// This is true if this struct has at least one member
    /// containing an Objective-C object pointer type.
    LLVM_PREFERRED_TYPE(bool)
    uint64_t HasObjectMember : 1;

    /// This is true if struct has at least one member of
    /// 'volatile' type.
    LLVM_PREFERRED_TYPE(bool)
    uint64_t HasVolatileMember : 1;

    /// Whether the field declarations of this record have been loaded
    /// from external storage. To avoid unnecessary deserialization of
    /// methods/nested types we allow deserialization of just the fields
    /// when needed.
    LLVM_PREFERRED_TYPE(bool)
    mutable uint64_t LoadedFieldsFromExternalStorage : 1;

    /// Basic properties of non-trivial C structs.
    LLVM_PREFERRED_TYPE(bool)
    uint64_t NonTrivialToPrimitiveDefaultInitialize : 1;
    LLVM_PREFERRED_TYPE(bool)
    uint64_t NonTrivialToPrimitiveCopy : 1;
    LLVM_PREFERRED_TYPE(bool)
    uint64_t NonTrivialToPrimitiveDestroy : 1;

    /// The following bits indicate whether this is or contains a C union that
    /// is non-trivial to default-initialize, destruct, or copy. These bits
    /// imply the associated basic non-triviality predicates declared above.
    LLVM_PREFERRED_TYPE(bool)
    uint64_t HasNonTrivialToPrimitiveDefaultInitializeCUnion : 1;
    LLVM_PREFERRED_TYPE(bool)
    uint64_t HasNonTrivialToPrimitiveDestructCUnion : 1;
    LLVM_PREFERRED_TYPE(bool)
    uint64_t HasNonTrivialToPrimitiveCopyCUnion : 1;

    /// Indicates whether this struct is destroyed in the callee.
    LLVM_PREFERRED_TYPE(bool)
    uint64_t ParamDestroyedInCallee : 1;

    /// Represents the way this type is passed to a function.
    LLVM_PREFERRED_TYPE(RecordArgPassingKind)
    uint64_t ArgPassingRestrictions : 2;

    /// Indicates whether this struct has had its field layout randomized.
    LLVM_PREFERRED_TYPE(bool)
    uint64_t IsRandomized : 1;

    /// True if a valid hash is stored in ODRHash. This should shave off some
    /// extra storage and prevent CXXRecordDecl to store unused bits.
    uint64_t ODRHash : 26;
  };

  /// Number of inherited and non-inherited bits in RecordDeclBitfields.
  enum { NumRecordDeclBits = NumTagDeclBits + 41 };

  /// Stores the bits used by OMPDeclareReductionDecl.
  /// If modified NumOMPDeclareReductionDeclBits and the accessor
  /// methods in OMPDeclareReductionDecl should be updated appropriately.
  class OMPDeclareReductionDeclBitfields {
    friend class OMPDeclareReductionDecl;
    /// For the bits in DeclContextBitfields
    LLVM_PREFERRED_TYPE(DeclContextBitfields)
    uint64_t : NumDeclContextBits;

    /// Kind of initializer,
    /// function call or omp_priv<init_expr> initialization.
    LLVM_PREFERRED_TYPE(OMPDeclareReductionInitKind)
    uint64_t InitializerKind : 2;
  };

  /// Number of inherited and non-inherited bits in
  /// OMPDeclareReductionDeclBitfields.
  enum { NumOMPDeclareReductionDeclBits = NumDeclContextBits + 2 };

  /// Stores the bits used by FunctionDecl.
  /// If modified NumFunctionDeclBits and the accessor
  /// methods in FunctionDecl and CXXDeductionGuideDecl
  /// (for DeductionCandidateKind) should be updated appropriately.
  class FunctionDeclBitfields {
    friend class FunctionDecl;
    /// For DeductionCandidateKind
    friend class CXXDeductionGuideDecl;
    /// For the bits in DeclContextBitfields.
    LLVM_PREFERRED_TYPE(DeclContextBitfields)
    uint64_t : NumDeclContextBits;

    LLVM_PREFERRED_TYPE(StorageClass)
    uint64_t SClass : 3;
    LLVM_PREFERRED_TYPE(bool)
    uint64_t IsInline : 1;
    LLVM_PREFERRED_TYPE(bool)
    uint64_t IsInlineSpecified : 1;

    LLVM_PREFERRED_TYPE(bool)
    uint64_t IsVirtualAsWritten : 1;
    LLVM_PREFERRED_TYPE(bool)
    uint64_t IsPure : 1;
    LLVM_PREFERRED_TYPE(bool)
    uint64_t HasInheritedPrototype : 1;
    LLVM_PREFERRED_TYPE(bool)
    uint64_t HasWrittenPrototype : 1;
    LLVM_PREFERRED_TYPE(bool)
    uint64_t IsDeleted : 1;
    /// Used by CXXMethodDecl
    LLVM_PREFERRED_TYPE(bool)
    uint64_t IsTrivial : 1;

    /// This flag indicates whether this function is trivial for the purpose of
    /// calls. This is meaningful only when this function is a copy/move
    /// constructor or a destructor.
    LLVM_PREFERRED_TYPE(bool)
    uint64_t IsTrivialForCall : 1;

    LLVM_PREFERRED_TYPE(bool)
    uint64_t IsDefaulted : 1;
    LLVM_PREFERRED_TYPE(bool)
    uint64_t IsExplicitlyDefaulted : 1;
    LLVM_PREFERRED_TYPE(bool)
    uint64_t HasDefaultedFunctionInfo : 1;

    /// For member functions of complete types, whether this is an ineligible
    /// special member function or an unselected destructor. See
    /// [class.mem.special].
    LLVM_PREFERRED_TYPE(bool)
    uint64_t IsIneligibleOrNotSelected : 1;

    LLVM_PREFERRED_TYPE(bool)
    uint64_t HasImplicitReturnZero : 1;
    LLVM_PREFERRED_TYPE(bool)
    uint64_t IsLateTemplateParsed : 1;

    /// Kind of contexpr specifier as defined by ConstexprSpecKind.
    LLVM_PREFERRED_TYPE(ConstexprSpecKind)
    uint64_t ConstexprKind : 2;
    LLVM_PREFERRED_TYPE(bool)
    uint64_t BodyContainsImmediateEscalatingExpression : 1;

    LLVM_PREFERRED_TYPE(bool)
    uint64_t InstantiationIsPending : 1;

    /// Indicates if the function uses __try.
    LLVM_PREFERRED_TYPE(bool)
    uint64_t UsesSEHTry : 1;

    /// Indicates if the function was a definition
    /// but its body was skipped.
    LLVM_PREFERRED_TYPE(bool)
    uint64_t HasSkippedBody : 1;

    /// Indicates if the function declaration will
    /// have a body, once we're done parsing it.
    LLVM_PREFERRED_TYPE(bool)
    uint64_t WillHaveBody : 1;

    /// Indicates that this function is a multiversioned
    /// function using attribute 'target'.
    LLVM_PREFERRED_TYPE(bool)
    uint64_t IsMultiVersion : 1;

    /// Only used by CXXDeductionGuideDecl. Indicates the kind
    /// of the Deduction Guide that is implicitly generated
    /// (used during overload resolution).
    LLVM_PREFERRED_TYPE(DeductionCandidate)
    uint64_t DeductionCandidateKind : 2;

    /// Store the ODRHash after first calculation.
    LLVM_PREFERRED_TYPE(bool)
    uint64_t HasODRHash : 1;

    /// Indicates if the function uses Floating Point Constrained Intrinsics
    LLVM_PREFERRED_TYPE(bool)
    uint64_t UsesFPIntrin : 1;

    // Indicates this function is a constrained friend, where the constraint
    // refers to an enclosing template for hte purposes of [temp.friend]p9.
    LLVM_PREFERRED_TYPE(bool)
    uint64_t FriendConstraintRefersToEnclosingTemplate : 1;
  };

  /// Number of inherited and non-inherited bits in FunctionDeclBitfields.
  enum { NumFunctionDeclBits = NumDeclContextBits + 31 };

  /// Stores the bits used by CXXConstructorDecl. If modified
  /// NumCXXConstructorDeclBits and the accessor
  /// methods in CXXConstructorDecl should be updated appropriately.
  class CXXConstructorDeclBitfields {
    friend class CXXConstructorDecl;
    /// For the bits in FunctionDeclBitfields.
    LLVM_PREFERRED_TYPE(FunctionDeclBitfields)
    uint64_t : NumFunctionDeclBits;

    /// 20 bits to fit in the remaining available space.
    /// Note that this makes CXXConstructorDeclBitfields take
    /// exactly 64 bits and thus the width of NumCtorInitializers
    /// will need to be shrunk if some bit is added to NumDeclContextBitfields,
    /// NumFunctionDeclBitfields or CXXConstructorDeclBitfields.
    uint64_t NumCtorInitializers : 17;
    LLVM_PREFERRED_TYPE(bool)
    uint64_t IsInheritingConstructor : 1;

    /// Whether this constructor has a trail-allocated explicit specifier.
    LLVM_PREFERRED_TYPE(bool)
    uint64_t HasTrailingExplicitSpecifier : 1;
    /// If this constructor does't have a trail-allocated explicit specifier.
    /// Whether this constructor is explicit specified.
    LLVM_PREFERRED_TYPE(bool)
    uint64_t IsSimpleExplicit : 1;
  };

  /// Number of inherited and non-inherited bits in CXXConstructorDeclBitfields.
<<<<<<< HEAD
  enum { NumCXXConstructorDeclBits = 64 };
=======
  enum { NumCXXConstructorDeclBits = NumFunctionDeclBits + 20 };
>>>>>>> 5d39f3f6

  /// Stores the bits used by ObjCMethodDecl.
  /// If modified NumObjCMethodDeclBits and the accessor
  /// methods in ObjCMethodDecl should be updated appropriately.
  class ObjCMethodDeclBitfields {
    friend class ObjCMethodDecl;

    /// For the bits in DeclContextBitfields.
    LLVM_PREFERRED_TYPE(DeclContextBitfields)
    uint64_t : NumDeclContextBits;

    /// The conventional meaning of this method; an ObjCMethodFamily.
    /// This is not serialized; instead, it is computed on demand and
    /// cached.
    LLVM_PREFERRED_TYPE(ObjCMethodFamily)
    mutable uint64_t Family : ObjCMethodFamilyBitWidth;

    /// instance (true) or class (false) method.
    LLVM_PREFERRED_TYPE(bool)
    uint64_t IsInstance : 1;
    LLVM_PREFERRED_TYPE(bool)
    uint64_t IsVariadic : 1;

    /// True if this method is the getter or setter for an explicit property.
    LLVM_PREFERRED_TYPE(bool)
    uint64_t IsPropertyAccessor : 1;

    /// True if this method is a synthesized property accessor stub.
    LLVM_PREFERRED_TYPE(bool)
    uint64_t IsSynthesizedAccessorStub : 1;

    /// Method has a definition.
    LLVM_PREFERRED_TYPE(bool)
    uint64_t IsDefined : 1;

    /// Method redeclaration in the same interface.
    LLVM_PREFERRED_TYPE(bool)
    uint64_t IsRedeclaration : 1;

    /// Is redeclared in the same interface.
    LLVM_PREFERRED_TYPE(bool)
    mutable uint64_t HasRedeclaration : 1;

    /// \@required/\@optional
    LLVM_PREFERRED_TYPE(ObjCImplementationControl)
    uint64_t DeclImplementation : 2;

    /// in, inout, etc.
    LLVM_PREFERRED_TYPE(Decl::ObjCDeclQualifier)
    uint64_t objcDeclQualifier : 7;

    /// Indicates whether this method has a related result type.
    LLVM_PREFERRED_TYPE(bool)
    uint64_t RelatedResultType : 1;

    /// Whether the locations of the selector identifiers are in a
    /// "standard" position, a enum SelectorLocationsKind.
    LLVM_PREFERRED_TYPE(SelectorLocationsKind)
    uint64_t SelLocsKind : 2;

    /// Whether this method overrides any other in the class hierarchy.
    ///
    /// A method is said to override any method in the class's
    /// base classes, its protocols, or its categories' protocols, that has
    /// the same selector and is of the same kind (class or instance).
    /// A method in an implementation is not considered as overriding the same
    /// method in the interface or its categories.
    LLVM_PREFERRED_TYPE(bool)
    uint64_t IsOverriding : 1;

    /// Indicates if the method was a definition but its body was skipped.
    LLVM_PREFERRED_TYPE(bool)
    uint64_t HasSkippedBody : 1;
  };

  /// Number of inherited and non-inherited bits in ObjCMethodDeclBitfields.
  enum { NumObjCMethodDeclBits = NumDeclContextBits + 24 };

  /// Stores the bits used by ObjCContainerDecl.
  /// If modified NumObjCContainerDeclBits and the accessor
  /// methods in ObjCContainerDecl should be updated appropriately.
  class ObjCContainerDeclBitfields {
    friend class ObjCContainerDecl;
    /// For the bits in DeclContextBitfields
    LLVM_PREFERRED_TYPE(DeclContextBitfields)
    uint32_t : NumDeclContextBits;

    // Not a bitfield but this saves space.
    // Note that ObjCContainerDeclBitfields is full.
    SourceLocation AtStart;
  };

  /// Number of inherited and non-inherited bits in ObjCContainerDeclBitfields.
  /// Note that here we rely on the fact that SourceLocation is 32 bits
  /// wide. We check this with the static_assert in the ctor of DeclContext.
  enum { NumObjCContainerDeclBits = 64 };

  /// Stores the bits used by LinkageSpecDecl.
  /// If modified NumLinkageSpecDeclBits and the accessor
  /// methods in LinkageSpecDecl should be updated appropriately.
  class LinkageSpecDeclBitfields {
    friend class LinkageSpecDecl;
    /// For the bits in DeclContextBitfields.
    LLVM_PREFERRED_TYPE(DeclContextBitfields)
    uint64_t : NumDeclContextBits;

    /// The language for this linkage specification.
    LLVM_PREFERRED_TYPE(LinkageSpecLanguageIDs)
    uint64_t Language : 3;

    /// True if this linkage spec has braces.
    /// This is needed so that hasBraces() returns the correct result while the
    /// linkage spec body is being parsed.  Once RBraceLoc has been set this is
    /// not used, so it doesn't need to be serialized.
    LLVM_PREFERRED_TYPE(bool)
    uint64_t HasBraces : 1;
  };

  /// Number of inherited and non-inherited bits in LinkageSpecDeclBitfields.
  enum { NumLinkageSpecDeclBits = NumDeclContextBits + 4 };

  /// Stores the bits used by BlockDecl.
  /// If modified NumBlockDeclBits and the accessor
  /// methods in BlockDecl should be updated appropriately.
  class BlockDeclBitfields {
    friend class BlockDecl;
    /// For the bits in DeclContextBitfields.
    LLVM_PREFERRED_TYPE(DeclContextBitfields)
    uint64_t : NumDeclContextBits;

    LLVM_PREFERRED_TYPE(bool)
    uint64_t IsVariadic : 1;
    LLVM_PREFERRED_TYPE(bool)
    uint64_t CapturesCXXThis : 1;
    LLVM_PREFERRED_TYPE(bool)
    uint64_t BlockMissingReturnType : 1;
    LLVM_PREFERRED_TYPE(bool)
    uint64_t IsConversionFromLambda : 1;

    /// A bit that indicates this block is passed directly to a function as a
    /// non-escaping parameter.
    LLVM_PREFERRED_TYPE(bool)
    uint64_t DoesNotEscape : 1;

    /// A bit that indicates whether it's possible to avoid coying this block to
    /// the heap when it initializes or is assigned to a local variable with
    /// automatic storage.
    LLVM_PREFERRED_TYPE(bool)
    uint64_t CanAvoidCopyToHeap : 1;
  };

  /// Number of inherited and non-inherited bits in BlockDeclBitfields.
  enum { NumBlockDeclBits = NumDeclContextBits + 5 };

  /// Pointer to the data structure used to lookup declarations
  /// within this context (or a DependentStoredDeclsMap if this is a
  /// dependent context). We maintain the invariant that, if the map
  /// contains an entry for a DeclarationName (and we haven't lazily
  /// omitted anything), then it contains all relevant entries for that
  /// name (modulo the hasExternalDecls() flag).
  mutable StoredDeclsMap *LookupPtr = nullptr;

protected:
  /// This anonymous union stores the bits belonging to DeclContext and classes
  /// deriving from it. The goal is to use otherwise wasted
  /// space in DeclContext to store data belonging to derived classes.
  /// The space saved is especially significient when pointers are aligned
  /// to 8 bytes. In this case due to alignment requirements we have a
  /// little less than 8 bytes free in DeclContext which we can use.
  /// We check that none of the classes in this union is larger than
  /// 8 bytes with static_asserts in the ctor of DeclContext.
  union {
    DeclContextBitfields DeclContextBits;
    TagDeclBitfields TagDeclBits;
    EnumDeclBitfields EnumDeclBits;
    RecordDeclBitfields RecordDeclBits;
    OMPDeclareReductionDeclBitfields OMPDeclareReductionDeclBits;
    FunctionDeclBitfields FunctionDeclBits;
    CXXConstructorDeclBitfields CXXConstructorDeclBits;
    ObjCMethodDeclBitfields ObjCMethodDeclBits;
    ObjCContainerDeclBitfields ObjCContainerDeclBits;
    LinkageSpecDeclBitfields LinkageSpecDeclBits;
    BlockDeclBitfields BlockDeclBits;

    static_assert(sizeof(DeclContextBitfields) <= 8,
                  "DeclContextBitfields is larger than 8 bytes!");
    static_assert(sizeof(TagDeclBitfields) <= 8,
                  "TagDeclBitfields is larger than 8 bytes!");
    static_assert(sizeof(EnumDeclBitfields) <= 8,
                  "EnumDeclBitfields is larger than 8 bytes!");
    static_assert(sizeof(RecordDeclBitfields) <= 8,
                  "RecordDeclBitfields is larger than 8 bytes!");
    static_assert(sizeof(OMPDeclareReductionDeclBitfields) <= 8,
                  "OMPDeclareReductionDeclBitfields is larger than 8 bytes!");
    static_assert(sizeof(FunctionDeclBitfields) <= 8,
                  "FunctionDeclBitfields is larger than 8 bytes!");
    static_assert(sizeof(CXXConstructorDeclBitfields) <= 8,
                  "CXXConstructorDeclBitfields is larger than 8 bytes!");
    static_assert(sizeof(ObjCMethodDeclBitfields) <= 8,
                  "ObjCMethodDeclBitfields is larger than 8 bytes!");
    static_assert(sizeof(ObjCContainerDeclBitfields) <= 8,
                  "ObjCContainerDeclBitfields is larger than 8 bytes!");
    static_assert(sizeof(LinkageSpecDeclBitfields) <= 8,
                  "LinkageSpecDeclBitfields is larger than 8 bytes!");
    static_assert(sizeof(BlockDeclBitfields) <= 8,
                  "BlockDeclBitfields is larger than 8 bytes!");
  };

  /// FirstDecl - The first declaration stored within this declaration
  /// context.
  mutable Decl *FirstDecl = nullptr;

  /// LastDecl - The last declaration stored within this declaration
  /// context. FIXME: We could probably cache this value somewhere
  /// outside of the DeclContext, to reduce the size of DeclContext by
  /// another pointer.
  mutable Decl *LastDecl = nullptr;

  /// Build up a chain of declarations.
  ///
  /// \returns the first/last pair of declarations.
  static std::pair<Decl *, Decl *>
  BuildDeclChain(ArrayRef<Decl*> Decls, bool FieldsAlreadyLoaded);

  DeclContext(Decl::Kind K);

public:
  ~DeclContext();

  // For use when debugging; hasValidDeclKind() will always return true for
  // a correctly constructed object within its lifetime.
  bool hasValidDeclKind() const;

  Decl::Kind getDeclKind() const {
    return static_cast<Decl::Kind>(DeclContextBits.DeclKind);
  }

  const char *getDeclKindName() const;

  /// getParent - Returns the containing DeclContext.
  DeclContext *getParent() {
    return cast<Decl>(this)->getDeclContext();
  }
  const DeclContext *getParent() const {
    return const_cast<DeclContext*>(this)->getParent();
  }

  /// getLexicalParent - Returns the containing lexical DeclContext. May be
  /// different from getParent, e.g.:
  ///
  ///   namespace A {
  ///      struct S;
  ///   }
  ///   struct A::S {}; // getParent() == namespace 'A'
  ///                   // getLexicalParent() == translation unit
  ///
  DeclContext *getLexicalParent() {
    return cast<Decl>(this)->getLexicalDeclContext();
  }
  const DeclContext *getLexicalParent() const {
    return const_cast<DeclContext*>(this)->getLexicalParent();
  }

  DeclContext *getLookupParent();

  const DeclContext *getLookupParent() const {
    return const_cast<DeclContext*>(this)->getLookupParent();
  }

  ASTContext &getParentASTContext() const {
    return cast<Decl>(this)->getASTContext();
  }

  bool isClosure() const { return getDeclKind() == Decl::Block; }

  /// Return this DeclContext if it is a BlockDecl. Otherwise, return the
  /// innermost enclosing BlockDecl or null if there are no enclosing blocks.
  const BlockDecl *getInnermostBlockDecl() const;

  bool isObjCContainer() const {
    switch (getDeclKind()) {
    case Decl::ObjCCategory:
    case Decl::ObjCCategoryImpl:
    case Decl::ObjCImplementation:
    case Decl::ObjCInterface:
    case Decl::ObjCProtocol:
      return true;
    default:
      return false;
    }
  }

  bool isFunctionOrMethod() const {
    switch (getDeclKind()) {
    case Decl::Block:
    case Decl::Captured:
    case Decl::ObjCMethod:
      return true;
    default:
      return getDeclKind() >= Decl::firstFunction &&
             getDeclKind() <= Decl::lastFunction;
    }
  }

  /// Test whether the context supports looking up names.
  bool isLookupContext() const {
    return !isFunctionOrMethod() && getDeclKind() != Decl::LinkageSpec &&
           getDeclKind() != Decl::Export;
  }

  bool isFileContext() const {
    return getDeclKind() == Decl::TranslationUnit ||
           getDeclKind() == Decl::Namespace;
  }

  bool isTranslationUnit() const {
    return getDeclKind() == Decl::TranslationUnit;
  }

  bool isRecord() const {
    return getDeclKind() >= Decl::firstRecord &&
           getDeclKind() <= Decl::lastRecord;
  }

  bool isNamespace() const { return getDeclKind() == Decl::Namespace; }

  bool isStdNamespace() const;

  bool isInlineNamespace() const;

  /// Determines whether this context is dependent on a
  /// template parameter.
  bool isDependentContext() const;

  /// isTransparentContext - Determines whether this context is a
  /// "transparent" context, meaning that the members declared in this
  /// context are semantically declared in the nearest enclosing
  /// non-transparent (opaque) context but are lexically declared in
  /// this context. For example, consider the enumerators of an
  /// enumeration type:
  /// @code
  /// enum E {
  ///   Val1
  /// };
  /// @endcode
  /// Here, E is a transparent context, so its enumerator (Val1) will
  /// appear (semantically) that it is in the same context of E.
  /// Examples of transparent contexts include: enumerations (except for
  /// C++0x scoped enums), C++ linkage specifications and export declaration.
  bool isTransparentContext() const;

  /// Determines whether this context or some of its ancestors is a
  /// linkage specification context that specifies C linkage.
  bool isExternCContext() const;

  /// Retrieve the nearest enclosing C linkage specification context.
  const LinkageSpecDecl *getExternCContext() const;

  /// Determines whether this context or some of its ancestors is a
  /// linkage specification context that specifies C++ linkage.
  bool isExternCXXContext() const;

  /// Determine whether this declaration context is equivalent
  /// to the declaration context DC.
  bool Equals(const DeclContext *DC) const {
    return DC && this->getPrimaryContext() == DC->getPrimaryContext();
  }

  /// Determine whether this declaration context encloses the
  /// declaration context DC.
  bool Encloses(const DeclContext *DC) const;

  /// Find the nearest non-closure ancestor of this context,
  /// i.e. the innermost semantic parent of this context which is not
  /// a closure.  A context may be its own non-closure ancestor.
  Decl *getNonClosureAncestor();
  const Decl *getNonClosureAncestor() const {
    return const_cast<DeclContext*>(this)->getNonClosureAncestor();
  }

  // Retrieve the nearest context that is not a transparent context.
  DeclContext *getNonTransparentContext();
  const DeclContext *getNonTransparentContext() const {
    return const_cast<DeclContext *>(this)->getNonTransparentContext();
  }

  /// getPrimaryContext - There may be many different
  /// declarations of the same entity (including forward declarations
  /// of classes, multiple definitions of namespaces, etc.), each with
  /// a different set of declarations. This routine returns the
  /// "primary" DeclContext structure, which will contain the
  /// information needed to perform name lookup into this context.
  DeclContext *getPrimaryContext();
  const DeclContext *getPrimaryContext() const {
    return const_cast<DeclContext*>(this)->getPrimaryContext();
  }

  /// getRedeclContext - Retrieve the context in which an entity conflicts with
  /// other entities of the same name, or where it is a redeclaration if the
  /// two entities are compatible. This skips through transparent contexts.
  DeclContext *getRedeclContext();
  const DeclContext *getRedeclContext() const {
    return const_cast<DeclContext *>(this)->getRedeclContext();
  }

  /// Retrieve the nearest enclosing namespace context.
  DeclContext *getEnclosingNamespaceContext();
  const DeclContext *getEnclosingNamespaceContext() const {
    return const_cast<DeclContext *>(this)->getEnclosingNamespaceContext();
  }

  /// Retrieve the outermost lexically enclosing record context.
  RecordDecl *getOuterLexicalRecordContext();
  const RecordDecl *getOuterLexicalRecordContext() const {
    return const_cast<DeclContext *>(this)->getOuterLexicalRecordContext();
  }

  /// Test if this context is part of the enclosing namespace set of
  /// the context NS, as defined in C++0x [namespace.def]p9. If either context
  /// isn't a namespace, this is equivalent to Equals().
  ///
  /// The enclosing namespace set of a namespace is the namespace and, if it is
  /// inline, its enclosing namespace, recursively.
  bool InEnclosingNamespaceSetOf(const DeclContext *NS) const;

  /// Collects all of the declaration contexts that are semantically
  /// connected to this declaration context.
  ///
  /// For declaration contexts that have multiple semantically connected but
  /// syntactically distinct contexts, such as C++ namespaces, this routine
  /// retrieves the complete set of such declaration contexts in source order.
  /// For example, given:
  ///
  /// \code
  /// namespace N {
  ///   int x;
  /// }
  /// namespace N {
  ///   int y;
  /// }
  /// \endcode
  ///
  /// The \c Contexts parameter will contain both definitions of N.
  ///
  /// \param Contexts Will be cleared and set to the set of declaration
  /// contexts that are semanticaly connected to this declaration context,
  /// in source order, including this context (which may be the only result,
  /// for non-namespace contexts).
  void collectAllContexts(SmallVectorImpl<DeclContext *> &Contexts);

  /// decl_iterator - Iterates through the declarations stored
  /// within this context.
  class decl_iterator {
    /// Current - The current declaration.
    Decl *Current = nullptr;

  public:
    using value_type = Decl *;
    using reference = const value_type &;
    using pointer = const value_type *;
    using iterator_category = std::forward_iterator_tag;
    using difference_type = std::ptrdiff_t;

    decl_iterator() = default;
    explicit decl_iterator(Decl *C) : Current(C) {}

    reference operator*() const { return Current; }

    // This doesn't meet the iterator requirements, but it's convenient
    value_type operator->() const { return Current; }

    decl_iterator& operator++() {
      Current = Current->getNextDeclInContext();
      return *this;
    }

    decl_iterator operator++(int) {
      decl_iterator tmp(*this);
      ++(*this);
      return tmp;
    }

    friend bool operator==(decl_iterator x, decl_iterator y) {
      return x.Current == y.Current;
    }

    friend bool operator!=(decl_iterator x, decl_iterator y) {
      return x.Current != y.Current;
    }
  };

  using decl_range = llvm::iterator_range<decl_iterator>;

  /// decls_begin/decls_end - Iterate over the declarations stored in
  /// this context.
  decl_range decls() const { return decl_range(decls_begin(), decls_end()); }
  decl_iterator decls_begin() const;
  decl_iterator decls_end() const { return decl_iterator(); }
  bool decls_empty() const;

  /// noload_decls_begin/end - Iterate over the declarations stored in this
  /// context that are currently loaded; don't attempt to retrieve anything
  /// from an external source.
  decl_range noload_decls() const {
    return decl_range(noload_decls_begin(), noload_decls_end());
  }
  decl_iterator noload_decls_begin() const { return decl_iterator(FirstDecl); }
  decl_iterator noload_decls_end() const { return decl_iterator(); }

  /// specific_decl_iterator - Iterates over a subrange of
  /// declarations stored in a DeclContext, providing only those that
  /// are of type SpecificDecl (or a class derived from it). This
  /// iterator is used, for example, to provide iteration over just
  /// the fields within a RecordDecl (with SpecificDecl = FieldDecl).
  template<typename SpecificDecl>
  class specific_decl_iterator {
    /// Current - The current, underlying declaration iterator, which
    /// will either be NULL or will point to a declaration of
    /// type SpecificDecl.
    DeclContext::decl_iterator Current;

    /// SkipToNextDecl - Advances the current position up to the next
    /// declaration of type SpecificDecl that also meets the criteria
    /// required by Acceptable.
    void SkipToNextDecl() {
      while (*Current && !isa<SpecificDecl>(*Current))
        ++Current;
    }

  public:
    using value_type = SpecificDecl *;
    // TODO: Add reference and pointer types (with some appropriate proxy type)
    // if we ever have a need for them.
    using reference = void;
    using pointer = void;
    using difference_type =
        std::iterator_traits<DeclContext::decl_iterator>::difference_type;
    using iterator_category = std::forward_iterator_tag;

    specific_decl_iterator() = default;

    /// specific_decl_iterator - Construct a new iterator over a
    /// subset of the declarations the range [C,
    /// end-of-declarations). If A is non-NULL, it is a pointer to a
    /// member function of SpecificDecl that should return true for
    /// all of the SpecificDecl instances that will be in the subset
    /// of iterators. For example, if you want Objective-C instance
    /// methods, SpecificDecl will be ObjCMethodDecl and A will be
    /// &ObjCMethodDecl::isInstanceMethod.
    explicit specific_decl_iterator(DeclContext::decl_iterator C) : Current(C) {
      SkipToNextDecl();
    }

    value_type operator*() const { return cast<SpecificDecl>(*Current); }

    // This doesn't meet the iterator requirements, but it's convenient
    value_type operator->() const { return **this; }

    specific_decl_iterator& operator++() {
      ++Current;
      SkipToNextDecl();
      return *this;
    }

    specific_decl_iterator operator++(int) {
      specific_decl_iterator tmp(*this);
      ++(*this);
      return tmp;
    }

    friend bool operator==(const specific_decl_iterator& x,
                           const specific_decl_iterator& y) {
      return x.Current == y.Current;
    }

    friend bool operator!=(const specific_decl_iterator& x,
                           const specific_decl_iterator& y) {
      return x.Current != y.Current;
    }
  };

  /// Iterates over a filtered subrange of declarations stored
  /// in a DeclContext.
  ///
  /// This iterator visits only those declarations that are of type
  /// SpecificDecl (or a class derived from it) and that meet some
  /// additional run-time criteria. This iterator is used, for
  /// example, to provide access to the instance methods within an
  /// Objective-C interface (with SpecificDecl = ObjCMethodDecl and
  /// Acceptable = ObjCMethodDecl::isInstanceMethod).
  template<typename SpecificDecl, bool (SpecificDecl::*Acceptable)() const>
  class filtered_decl_iterator {
    /// Current - The current, underlying declaration iterator, which
    /// will either be NULL or will point to a declaration of
    /// type SpecificDecl.
    DeclContext::decl_iterator Current;

    /// SkipToNextDecl - Advances the current position up to the next
    /// declaration of type SpecificDecl that also meets the criteria
    /// required by Acceptable.
    void SkipToNextDecl() {
      while (*Current &&
             (!isa<SpecificDecl>(*Current) ||
              (Acceptable && !(cast<SpecificDecl>(*Current)->*Acceptable)())))
        ++Current;
    }

  public:
    using value_type = SpecificDecl *;
    // TODO: Add reference and pointer types (with some appropriate proxy type)
    // if we ever have a need for them.
    using reference = void;
    using pointer = void;
    using difference_type =
        std::iterator_traits<DeclContext::decl_iterator>::difference_type;
    using iterator_category = std::forward_iterator_tag;

    filtered_decl_iterator() = default;

    /// filtered_decl_iterator - Construct a new iterator over a
    /// subset of the declarations the range [C,
    /// end-of-declarations). If A is non-NULL, it is a pointer to a
    /// member function of SpecificDecl that should return true for
    /// all of the SpecificDecl instances that will be in the subset
    /// of iterators. For example, if you want Objective-C instance
    /// methods, SpecificDecl will be ObjCMethodDecl and A will be
    /// &ObjCMethodDecl::isInstanceMethod.
    explicit filtered_decl_iterator(DeclContext::decl_iterator C) : Current(C) {
      SkipToNextDecl();
    }

    value_type operator*() const { return cast<SpecificDecl>(*Current); }
    value_type operator->() const { return cast<SpecificDecl>(*Current); }

    filtered_decl_iterator& operator++() {
      ++Current;
      SkipToNextDecl();
      return *this;
    }

    filtered_decl_iterator operator++(int) {
      filtered_decl_iterator tmp(*this);
      ++(*this);
      return tmp;
    }

    friend bool operator==(const filtered_decl_iterator& x,
                           const filtered_decl_iterator& y) {
      return x.Current == y.Current;
    }

    friend bool operator!=(const filtered_decl_iterator& x,
                           const filtered_decl_iterator& y) {
      return x.Current != y.Current;
    }
  };

  /// Add the declaration D into this context.
  ///
  /// This routine should be invoked when the declaration D has first
  /// been declared, to place D into the context where it was
  /// (lexically) defined. Every declaration must be added to one
  /// (and only one!) context, where it can be visited via
  /// [decls_begin(), decls_end()). Once a declaration has been added
  /// to its lexical context, the corresponding DeclContext owns the
  /// declaration.
  ///
  /// If D is also a NamedDecl, it will be made visible within its
  /// semantic context via makeDeclVisibleInContext.
  void addDecl(Decl *D);

  /// Add the declaration D into this context, but suppress
  /// searches for external declarations with the same name.
  ///
  /// Although analogous in function to addDecl, this removes an
  /// important check.  This is only useful if the Decl is being
  /// added in response to an external search; in all other cases,
  /// addDecl() is the right function to use.
  /// See the ASTImporter for use cases.
  void addDeclInternal(Decl *D);

  /// Add the declaration D to this context without modifying
  /// any lookup tables.
  ///
  /// This is useful for some operations in dependent contexts where
  /// the semantic context might not be dependent;  this basically
  /// only happens with friends.
  void addHiddenDecl(Decl *D);

  /// Removes a declaration from this context.
  void removeDecl(Decl *D);

  /// Checks whether a declaration is in this context.
  bool containsDecl(Decl *D) const;

  /// Checks whether a declaration is in this context.
  /// This also loads the Decls from the external source before the check.
  bool containsDeclAndLoad(Decl *D) const;

  using lookup_result = DeclContextLookupResult;
  using lookup_iterator = lookup_result::iterator;

  /// lookup - Find the declarations (if any) with the given Name in
  /// this context. Returns a range of iterators that contains all of
  /// the declarations with this name, with object, function, member,
  /// and enumerator names preceding any tag name. Note that this
  /// routine will not look into parent contexts.
  lookup_result lookup(DeclarationName Name) const;

  /// Find the declarations with the given name that are visible
  /// within this context; don't attempt to retrieve anything from an
  /// external source.
  lookup_result noload_lookup(DeclarationName Name);

  /// A simplistic name lookup mechanism that performs name lookup
  /// into this declaration context without consulting the external source.
  ///
  /// This function should almost never be used, because it subverts the
  /// usual relationship between a DeclContext and the external source.
  /// See the ASTImporter for the (few, but important) use cases.
  ///
  /// FIXME: This is very inefficient; replace uses of it with uses of
  /// noload_lookup.
  void localUncachedLookup(DeclarationName Name,
                           SmallVectorImpl<NamedDecl *> &Results);

  /// Makes a declaration visible within this context.
  ///
  /// This routine makes the declaration D visible to name lookup
  /// within this context and, if this is a transparent context,
  /// within its parent contexts up to the first enclosing
  /// non-transparent context. Making a declaration visible within a
  /// context does not transfer ownership of a declaration, and a
  /// declaration can be visible in many contexts that aren't its
  /// lexical context.
  ///
  /// If D is a redeclaration of an existing declaration that is
  /// visible from this context, as determined by
  /// NamedDecl::declarationReplaces, the previous declaration will be
  /// replaced with D.
  void makeDeclVisibleInContext(NamedDecl *D);

  /// all_lookups_iterator - An iterator that provides a view over the results
  /// of looking up every possible name.
  class all_lookups_iterator;

  using lookups_range = llvm::iterator_range<all_lookups_iterator>;

  lookups_range lookups() const;
  // Like lookups(), but avoids loading external declarations.
  // If PreserveInternalState, avoids building lookup data structures too.
  lookups_range noload_lookups(bool PreserveInternalState) const;

  /// Iterators over all possible lookups within this context.
  all_lookups_iterator lookups_begin() const;
  all_lookups_iterator lookups_end() const;

  /// Iterators over all possible lookups within this context that are
  /// currently loaded; don't attempt to retrieve anything from an external
  /// source.
  all_lookups_iterator noload_lookups_begin() const;
  all_lookups_iterator noload_lookups_end() const;

  struct udir_iterator;

  using udir_iterator_base =
      llvm::iterator_adaptor_base<udir_iterator, lookup_iterator,
                                  typename lookup_iterator::iterator_category,
                                  UsingDirectiveDecl *>;

  struct udir_iterator : udir_iterator_base {
    udir_iterator(lookup_iterator I) : udir_iterator_base(I) {}

    UsingDirectiveDecl *operator*() const;
  };

  using udir_range = llvm::iterator_range<udir_iterator>;

  udir_range using_directives() const;

  // These are all defined in DependentDiagnostic.h.
  class ddiag_iterator;

  using ddiag_range = llvm::iterator_range<DeclContext::ddiag_iterator>;

  inline ddiag_range ddiags() const;

  // Low-level accessors

  /// Mark that there are external lexical declarations that we need
  /// to include in our lookup table (and that are not available as external
  /// visible lookups). These extra lookup results will be found by walking
  /// the lexical declarations of this context. This should be used only if
  /// setHasExternalLexicalStorage() has been called on any decl context for
  /// which this is the primary context.
  void setMustBuildLookupTable() {
    assert(this == getPrimaryContext() &&
           "should only be called on primary context");
    DeclContextBits.HasLazyExternalLexicalLookups = true;
  }

  /// Retrieve the internal representation of the lookup structure.
  /// This may omit some names if we are lazily building the structure.
  StoredDeclsMap *getLookupPtr() const { return LookupPtr; }

  /// Ensure the lookup structure is fully-built and return it.
  StoredDeclsMap *buildLookup();

  /// Whether this DeclContext has external storage containing
  /// additional declarations that are lexically in this context.
  bool hasExternalLexicalStorage() const {
    return DeclContextBits.ExternalLexicalStorage;
  }

  /// State whether this DeclContext has external storage for
  /// declarations lexically in this context.
  void setHasExternalLexicalStorage(bool ES = true) const {
    DeclContextBits.ExternalLexicalStorage = ES;
  }

  /// Whether this DeclContext has external storage containing
  /// additional declarations that are visible in this context.
  bool hasExternalVisibleStorage() const {
    return DeclContextBits.ExternalVisibleStorage;
  }

  /// State whether this DeclContext has external storage for
  /// declarations visible in this context.
  void setHasExternalVisibleStorage(bool ES = true) const {
    DeclContextBits.ExternalVisibleStorage = ES;
    if (ES && LookupPtr)
      DeclContextBits.NeedToReconcileExternalVisibleStorage = true;
  }

  /// Determine whether the given declaration is stored in the list of
  /// declarations lexically within this context.
  bool isDeclInLexicalTraversal(const Decl *D) const {
    return D && (D->NextInContextAndBits.getPointer() || D == FirstDecl ||
                 D == LastDecl);
  }

  void setUseQualifiedLookup(bool use = true) const {
    DeclContextBits.UseQualifiedLookup = use;
  }

  bool shouldUseQualifiedLookup() const {
    return DeclContextBits.UseQualifiedLookup;
  }

  static bool classof(const Decl *D);
  static bool classof(const DeclContext *D) { return true; }

  void dumpAsDecl() const;
  void dumpAsDecl(const ASTContext *Ctx) const;
  void dumpDeclContext() const;
  void dumpLookups() const;
  void dumpLookups(llvm::raw_ostream &OS, bool DumpDecls = false,
                   bool Deserialize = false) const;

private:
  /// Whether this declaration context has had externally visible
  /// storage added since the last lookup. In this case, \c LookupPtr's
  /// invariant may not hold and needs to be fixed before we perform
  /// another lookup.
  bool hasNeedToReconcileExternalVisibleStorage() const {
    return DeclContextBits.NeedToReconcileExternalVisibleStorage;
  }

  /// State that this declaration context has had externally visible
  /// storage added since the last lookup. In this case, \c LookupPtr's
  /// invariant may not hold and needs to be fixed before we perform
  /// another lookup.
  void setNeedToReconcileExternalVisibleStorage(bool Need = true) const {
    DeclContextBits.NeedToReconcileExternalVisibleStorage = Need;
  }

  /// If \c true, this context may have local lexical declarations
  /// that are missing from the lookup table.
  bool hasLazyLocalLexicalLookups() const {
    return DeclContextBits.HasLazyLocalLexicalLookups;
  }

  /// If \c true, this context may have local lexical declarations
  /// that are missing from the lookup table.
  void setHasLazyLocalLexicalLookups(bool HasLLLL = true) const {
    DeclContextBits.HasLazyLocalLexicalLookups = HasLLLL;
  }

  /// If \c true, the external source may have lexical declarations
  /// that are missing from the lookup table.
  bool hasLazyExternalLexicalLookups() const {
    return DeclContextBits.HasLazyExternalLexicalLookups;
  }

  /// If \c true, the external source may have lexical declarations
  /// that are missing from the lookup table.
  void setHasLazyExternalLexicalLookups(bool HasLELL = true) const {
    DeclContextBits.HasLazyExternalLexicalLookups = HasLELL;
  }

  void reconcileExternalVisibleStorage() const;
  bool LoadLexicalDeclsFromExternalStorage() const;

  StoredDeclsMap *CreateStoredDeclsMap(ASTContext &C) const;

  void loadLazyLocalLexicalLookups();
  void buildLookupImpl(DeclContext *DCtx, bool Internal);
  void makeDeclVisibleInContextWithFlags(NamedDecl *D, bool Internal,
                                         bool Rediscoverable);
  void makeDeclVisibleInContextImpl(NamedDecl *D, bool Internal);
};

inline bool Decl::isTemplateParameter() const {
  return getKind() == TemplateTypeParm || getKind() == NonTypeTemplateParm ||
         getKind() == TemplateTemplateParm;
}

// Specialization selected when ToTy is not a known subclass of DeclContext.
template <class ToTy,
          bool IsKnownSubtype = ::std::is_base_of<DeclContext, ToTy>::value>
struct cast_convert_decl_context {
  static const ToTy *doit(const DeclContext *Val) {
    return static_cast<const ToTy*>(Decl::castFromDeclContext(Val));
  }

  static ToTy *doit(DeclContext *Val) {
    return static_cast<ToTy*>(Decl::castFromDeclContext(Val));
  }
};

// Specialization selected when ToTy is a known subclass of DeclContext.
template <class ToTy>
struct cast_convert_decl_context<ToTy, true> {
  static const ToTy *doit(const DeclContext *Val) {
    return static_cast<const ToTy*>(Val);
  }

  static ToTy *doit(DeclContext *Val) {
    return static_cast<ToTy*>(Val);
  }
};

} // namespace clang

namespace llvm {

/// isa<T>(DeclContext*)
template <typename To>
struct isa_impl<To, ::clang::DeclContext> {
  static bool doit(const ::clang::DeclContext &Val) {
    return To::classofKind(Val.getDeclKind());
  }
};

/// cast<T>(DeclContext*)
template<class ToTy>
struct cast_convert_val<ToTy,
                        const ::clang::DeclContext,const ::clang::DeclContext> {
  static const ToTy &doit(const ::clang::DeclContext &Val) {
    return *::clang::cast_convert_decl_context<ToTy>::doit(&Val);
  }
};

template<class ToTy>
struct cast_convert_val<ToTy, ::clang::DeclContext, ::clang::DeclContext> {
  static ToTy &doit(::clang::DeclContext &Val) {
    return *::clang::cast_convert_decl_context<ToTy>::doit(&Val);
  }
};

template<class ToTy>
struct cast_convert_val<ToTy,
                     const ::clang::DeclContext*, const ::clang::DeclContext*> {
  static const ToTy *doit(const ::clang::DeclContext *Val) {
    return ::clang::cast_convert_decl_context<ToTy>::doit(Val);
  }
};

template<class ToTy>
struct cast_convert_val<ToTy, ::clang::DeclContext*, ::clang::DeclContext*> {
  static ToTy *doit(::clang::DeclContext *Val) {
    return ::clang::cast_convert_decl_context<ToTy>::doit(Val);
  }
};

/// Implement cast_convert_val for Decl -> DeclContext conversions.
template<class FromTy>
struct cast_convert_val< ::clang::DeclContext, FromTy, FromTy> {
  static ::clang::DeclContext &doit(const FromTy &Val) {
    return *FromTy::castToDeclContext(&Val);
  }
};

template<class FromTy>
struct cast_convert_val< ::clang::DeclContext, FromTy*, FromTy*> {
  static ::clang::DeclContext *doit(const FromTy *Val) {
    return FromTy::castToDeclContext(Val);
  }
};

template<class FromTy>
struct cast_convert_val< const ::clang::DeclContext, FromTy, FromTy> {
  static const ::clang::DeclContext &doit(const FromTy &Val) {
    return *FromTy::castToDeclContext(&Val);
  }
};

template<class FromTy>
struct cast_convert_val< const ::clang::DeclContext, FromTy*, FromTy*> {
  static const ::clang::DeclContext *doit(const FromTy *Val) {
    return FromTy::castToDeclContext(Val);
  }
};

} // namespace llvm

#endif // LLVM_CLANG_AST_DECLBASE_H<|MERGE_RESOLUTION|>--- conflicted
+++ resolved
@@ -1821,11 +1821,7 @@
   };
 
   /// Number of inherited and non-inherited bits in CXXConstructorDeclBitfields.
-<<<<<<< HEAD
-  enum { NumCXXConstructorDeclBits = 64 };
-=======
   enum { NumCXXConstructorDeclBits = NumFunctionDeclBits + 20 };
->>>>>>> 5d39f3f6
 
   /// Stores the bits used by ObjCMethodDecl.
   /// If modified NumObjCMethodDeclBits and the accessor
